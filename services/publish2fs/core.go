// Copyright 2020 Google LLC
//
// Licensed under the Apache License, Version 2.0 (the 'License');
// you may not use this file except in compliance with the License.
// You may obtain a copy of the License at
//
//     http://www.apache.org/licenses/LICENSE-2.0
//
// Unless required by applicable law or agreed to in writing, software
// distributed under the License is distributed on an 'AS IS' BASIS,
// WITHOUT WARRANTIES OR CONDITIONS OF ANY KIND, either express or implied.
// See the License for the specific language governing permissions and
// limitations under the License.

package publish2fs

import (
	"context"
	"encoding/json"
	"fmt"
	"log"
	"strings"
	"time"

	"github.com/BrunoReboul/ram/utilities/cai"
	"github.com/BrunoReboul/ram/utilities/ffo"
	"github.com/BrunoReboul/ram/utilities/glo"
	"github.com/BrunoReboul/ram/utilities/gps"
	"github.com/BrunoReboul/ram/utilities/logging"
	"github.com/BrunoReboul/ram/utilities/solution"
	"github.com/BrunoReboul/ram/utilities/str"
	"github.com/google/uuid"

	"cloud.google.com/go/firestore"
	"cloud.google.com/go/functions/metadata"
)

// Global structure for global variables to optimize the cloud function performances
type Global struct {
	collectionID        string
	ctx                 context.Context
	environment         string
	firestoreClient     *firestore.Client
	instanceName        string
	microserviceName    string
	PubSubID            string
	retryTimeOutSeconds int64
<<<<<<< HEAD
	step                glo.Step
	stepStack           glo.Steps
=======
	step                logging.Step
	stepStack           logging.Steps
>>>>>>> 28f18fef
}

// feedMessage Cloud Asset Inventory feed message
type feedMessage struct {
<<<<<<< HEAD
	Asset     asset      `json:"asset" firestore:"asset"`
	Window    cai.Window `json:"window" firestore:"window"`
	Deleted   bool       `json:"deleted" firestore:"deleted"`
	Origin    string     `json:"origin" firestore:"origin"`
	StepStack glo.Steps  `json:"step_stack,omitempty" firestore:"step_stack,omitempty"`
=======
	Asset     asset         `json:"asset" firestore:"asset"`
	Window    cai.Window    `json:"window" firestore:"window"`
	Deleted   bool          `json:"deleted" firestore:"deleted"`
	Origin    string        `json:"origin" firestore:"origin"`
	StepStack logging.Steps `json:"step_stack,omitempty" firestore:"step_stack,omitempty"`
>>>>>>> 28f18fef
}

// Asset Cloud Asset Metadata
type asset struct {
	Name         string                 `json:"name" firestore:"name"`
	AssetType    string                 `json:"assetType" firestore:"assetType"`
	Ancestors    []string               `json:"ancestors" firestore:"ancestors"`
	AncestryPath string                 `json:"ancestryPath" firestore:"ancestryPath"`
	IamPolicy    map[string]interface{} `json:"iamPolicy" firestore:"iamPolicy,omitempty"`
	Resource     map[string]interface{} `json:"resource" firestore:"resource"`
}

// Initialize is to be executed in the init() function of the cloud function to optimize the cold start
func Initialize(ctx context.Context, global *Global) (err error) {
	log.SetFlags(0)
	global.ctx = ctx

	var instanceDeployment InstanceDeployment
	var projectID string

	initID := fmt.Sprintf("%v", uuid.New())
	err = ffo.ReadUnmarshalYAML(solution.PathToFunctionCode+solution.SettingsFileName, &instanceDeployment)
	if err != nil {
<<<<<<< HEAD
		log.Println(glo.Entry{
=======
		log.Println(logging.Entry{
>>>>>>> 28f18fef
			Severity:    "CRITICAL",
			Message:     "init_failed",
			Description: fmt.Sprintf("ReadUnmarshalYAML %s %v", solution.SettingsFileName, err),
			InitID:      initID,
		})
		return err
	}

	global.environment = instanceDeployment.Core.EnvironmentName
	global.instanceName = instanceDeployment.Core.InstanceName
	global.microserviceName = instanceDeployment.Core.ServiceName

<<<<<<< HEAD
	log.Println(glo.Entry{
=======
	log.Println(logging.Entry{
>>>>>>> 28f18fef
		MicroserviceName: global.microserviceName,
		InstanceName:     global.instanceName,
		Environment:      global.environment,
		Severity:         "NOTICE",
		Message:          "coldstart",
		InitID:           initID,
	})

	global.collectionID = instanceDeployment.Core.SolutionSettings.Hosting.FireStore.CollectionIDs.Assets
	global.retryTimeOutSeconds = instanceDeployment.Settings.Service.GCF.RetryTimeOutSeconds
	projectID = instanceDeployment.Core.SolutionSettings.Hosting.ProjectID

	global.firestoreClient, err = firestore.NewClient(ctx, projectID)
	if err != nil {
<<<<<<< HEAD
		log.Println(glo.Entry{
=======
		log.Println(logging.Entry{
>>>>>>> 28f18fef
			MicroserviceName: global.microserviceName,
			InstanceName:     global.instanceName,
			Environment:      global.environment,
			Severity:         "CRITICAL",
			Message:          "init_failed",
			Description:      fmt.Sprintf("firestore.NewClient %v", err),
			InitID:           initID,
		})
		return err
	}
	return nil
}

// EntryPoint is the function to be executed for each cloud function occurence
func EntryPoint(ctxEvent context.Context, PubSubMessage gps.PubSubMessage, global *Global) error {
	// log.Println(string(PubSubMessage.Data))
	metadata, err := metadata.FromContext(ctxEvent)
	if err != nil {
		// Assume an error on the function invoker and try again.
<<<<<<< HEAD
		log.Println(glo.Entry{
=======
		log.Println(logging.Entry{
>>>>>>> 28f18fef
			MicroserviceName:   global.microserviceName,
			InstanceName:       global.instanceName,
			Environment:        global.environment,
			Severity:           "CRITICAL",
			Message:            "redo_on_transient",
			Description:        fmt.Sprintf("pubsub_id no available metadata.FromContext: %v", err),
			TriggeringPubsubID: global.PubSubID,
		})
		return err
	}
	global.stepStack = nil
	global.PubSubID = metadata.EventID
	parts := strings.Split(metadata.Resource.Name, "/")
<<<<<<< HEAD
	global.step = glo.Step{
=======
	global.step = logging.Step{
>>>>>>> 28f18fef
		StepID:        fmt.Sprintf("%s/%s", parts[len(parts)-1], global.PubSubID),
		StepTimestamp: metadata.Timestamp,
	}

	now := time.Now()
	d := now.Sub(metadata.Timestamp)
<<<<<<< HEAD
	log.Println(glo.Entry{
=======
	log.Println(logging.Entry{
>>>>>>> 28f18fef
		MicroserviceName:           global.microserviceName,
		InstanceName:               global.instanceName,
		Environment:                global.environment,
		Severity:                   "NOTICE",
		Message:                    "start",
		TriggeringPubsubID:         global.PubSubID,
		TriggeringPubsubAgeSeconds: d.Seconds(),
		TriggeringPubsubTimestamp:  &metadata.Timestamp,
		Now:                        &now,
	})

	if d.Seconds() > float64(global.retryTimeOutSeconds) {
<<<<<<< HEAD
		log.Println(glo.Entry{
=======
		log.Println(logging.Entry{
>>>>>>> 28f18fef
			MicroserviceName:           global.microserviceName,
			InstanceName:               global.instanceName,
			Environment:                global.environment,
			Severity:                   "CRITICAL",
			Message:                    "noretry",
			Description:                "Pubsub message too old",
			TriggeringPubsubID:         global.PubSubID,
			TriggeringPubsubAgeSeconds: d.Seconds(),
			TriggeringPubsubTimestamp:  &metadata.Timestamp,
			Now:                        &now,
		})
		return nil
	}

	if strings.Contains(string(PubSubMessage.Data), "You have successfully configured real time feed") {
<<<<<<< HEAD
		log.Println(glo.Entry{
=======
		log.Println(logging.Entry{
>>>>>>> 28f18fef
			MicroserviceName:   global.microserviceName,
			InstanceName:       global.instanceName,
			Environment:        global.environment,
			Severity:           "NOTICE",
			Message:            "cancel",
			Description:        fmt.Sprintf("ignored pubsub message: %s", string(PubSubMessage.Data)),
			TriggeringPubsubID: global.PubSubID,
		})
		return nil
	}

	var feedMessage feedMessage
	err = json.Unmarshal(PubSubMessage.Data, &feedMessage)
	if err != nil {
<<<<<<< HEAD
		log.Println(glo.Entry{
=======
		log.Println(logging.Entry{
>>>>>>> 28f18fef
			MicroserviceName:   global.microserviceName,
			InstanceName:       global.instanceName,
			Environment:        global.environment,
			Severity:           "CRITICAL",
			Message:            "noretry",
			Description:        fmt.Sprintf("json.Unmarshal(PubSubMessage.Data, &feedMessage) %v %v", PubSubMessage.Data, err),
			TriggeringPubsubID: global.PubSubID,
		})
		return nil
	}
	if feedMessage.Origin == "" {
		feedMessage.Origin = "real-time"
	}
	if feedMessage.StepStack != nil {
		global.stepStack = append(feedMessage.StepStack, global.step)
	} else {
<<<<<<< HEAD
		var caiStep glo.Step
=======
		var caiStep logging.Step
>>>>>>> 28f18fef
		caiStep.StepTimestamp = feedMessage.Window.StartTime
		caiStep.StepID = fmt.Sprintf("%s/%s", feedMessage.Asset.Name, caiStep.StepTimestamp.Format(time.RFC3339))
		global.stepStack = append(global.stepStack, caiStep)
		global.stepStack = append(global.stepStack, global.step)
	}
	feedMessage.StepStack = global.stepStack

	documentID := str.RevertSlash(feedMessage.Asset.Name)
	documentPath := global.collectionID + "/" + documentID
	if feedMessage.Deleted == true {
		_, err = global.firestoreClient.Doc(documentPath).Delete(global.ctx)
		if err != nil {
<<<<<<< HEAD
			log.Println(glo.Entry{
=======
			log.Println(logging.Entry{
>>>>>>> 28f18fef
				MicroserviceName:   global.microserviceName,
				InstanceName:       global.instanceName,
				Environment:        global.environment,
				Severity:           "CRITICAL",
				Message:            "redo_on_transient",
				Description:        fmt.Sprintf("global.firestoreClient.Doc(documentPath).Delete(global.ctx) documentPath %s %v", documentPath, err),
				TriggeringPubsubID: global.PubSubID,
			})
			return err
		}
		now := time.Now()
		latency := now.Sub(metadata.Timestamp)
		latencyE2E := now.Sub(global.stepStack[0].StepTimestamp)
<<<<<<< HEAD
		log.Println(glo.Entry{
=======
		log.Println(logging.Entry{
>>>>>>> 28f18fef
			MicroserviceName:     global.microserviceName,
			InstanceName:         global.instanceName,
			Environment:          global.environment,
			Severity:             "NOTICE",
			Message:              fmt.Sprintf("finish delete doc %s", documentPath),
			Now:                  &now,
			TriggeringPubsubID:   global.PubSubID,
			OriginEventTimestamp: &metadata.Timestamp,
			LatencySeconds:       latency.Seconds(),
			LatencyE2ESeconds:    latencyE2E.Seconds(),
			StepStack:            global.stepStack,
<<<<<<< HEAD
			AssetInventoryOrigin: feedMessage.Origin,
=======
>>>>>>> 28f18fef
		})
	} else {
		_, err = global.firestoreClient.Doc(documentPath).Set(global.ctx, feedMessage)
		if err != nil {
<<<<<<< HEAD
			log.Println(glo.Entry{
=======
			log.Println(logging.Entry{
>>>>>>> 28f18fef
				MicroserviceName:   global.microserviceName,
				InstanceName:       global.instanceName,
				Environment:        global.environment,
				Severity:           "CRITICAL",
				Message:            "redo_on_transient",
				Description:        fmt.Sprintf("global.firestoreClient.Doc(documentPath).Set(global.ctx, feedMessage) documentPath %s %v", documentPath, err),
				TriggeringPubsubID: global.PubSubID,
			})
			return err
		}
		now := time.Now()
		latency := now.Sub(metadata.Timestamp)
		latencyE2E := now.Sub(global.stepStack[0].StepTimestamp)
<<<<<<< HEAD
		log.Println(glo.Entry{
=======
		log.Println(logging.Entry{
>>>>>>> 28f18fef
			MicroserviceName:     global.microserviceName,
			InstanceName:         global.instanceName,
			Environment:          global.environment,
			Severity:             "NOTICE",
			Message:              fmt.Sprintf("finish set doc %s", documentPath),
			Now:                  &now,
			TriggeringPubsubID:   global.PubSubID,
			OriginEventTimestamp: &metadata.Timestamp,
			LatencySeconds:       latency.Seconds(),
			LatencyE2ESeconds:    latencyE2E.Seconds(),
			StepStack:            global.stepStack,
<<<<<<< HEAD
			AssetInventoryOrigin: feedMessage.Origin,
=======
>>>>>>> 28f18fef
		})
	}
	return nil
}<|MERGE_RESOLUTION|>--- conflicted
+++ resolved
@@ -45,30 +45,17 @@
 	microserviceName    string
 	PubSubID            string
 	retryTimeOutSeconds int64
-<<<<<<< HEAD
 	step                glo.Step
 	stepStack           glo.Steps
-=======
-	step                logging.Step
-	stepStack           logging.Steps
->>>>>>> 28f18fef
 }
 
 // feedMessage Cloud Asset Inventory feed message
 type feedMessage struct {
-<<<<<<< HEAD
 	Asset     asset      `json:"asset" firestore:"asset"`
 	Window    cai.Window `json:"window" firestore:"window"`
 	Deleted   bool       `json:"deleted" firestore:"deleted"`
 	Origin    string     `json:"origin" firestore:"origin"`
 	StepStack glo.Steps  `json:"step_stack,omitempty" firestore:"step_stack,omitempty"`
-=======
-	Asset     asset         `json:"asset" firestore:"asset"`
-	Window    cai.Window    `json:"window" firestore:"window"`
-	Deleted   bool          `json:"deleted" firestore:"deleted"`
-	Origin    string        `json:"origin" firestore:"origin"`
-	StepStack logging.Steps `json:"step_stack,omitempty" firestore:"step_stack,omitempty"`
->>>>>>> 28f18fef
 }
 
 // Asset Cloud Asset Metadata
@@ -92,11 +79,7 @@
 	initID := fmt.Sprintf("%v", uuid.New())
 	err = ffo.ReadUnmarshalYAML(solution.PathToFunctionCode+solution.SettingsFileName, &instanceDeployment)
 	if err != nil {
-<<<<<<< HEAD
-		log.Println(glo.Entry{
-=======
-		log.Println(logging.Entry{
->>>>>>> 28f18fef
+		log.Println(glo.Entry{
 			Severity:    "CRITICAL",
 			Message:     "init_failed",
 			Description: fmt.Sprintf("ReadUnmarshalYAML %s %v", solution.SettingsFileName, err),
@@ -109,11 +92,7 @@
 	global.instanceName = instanceDeployment.Core.InstanceName
 	global.microserviceName = instanceDeployment.Core.ServiceName
 
-<<<<<<< HEAD
 	log.Println(glo.Entry{
-=======
-	log.Println(logging.Entry{
->>>>>>> 28f18fef
 		MicroserviceName: global.microserviceName,
 		InstanceName:     global.instanceName,
 		Environment:      global.environment,
@@ -128,11 +107,7 @@
 
 	global.firestoreClient, err = firestore.NewClient(ctx, projectID)
 	if err != nil {
-<<<<<<< HEAD
-		log.Println(glo.Entry{
-=======
-		log.Println(logging.Entry{
->>>>>>> 28f18fef
+		log.Println(glo.Entry{
 			MicroserviceName: global.microserviceName,
 			InstanceName:     global.instanceName,
 			Environment:      global.environment,
@@ -152,11 +127,7 @@
 	metadata, err := metadata.FromContext(ctxEvent)
 	if err != nil {
 		// Assume an error on the function invoker and try again.
-<<<<<<< HEAD
-		log.Println(glo.Entry{
-=======
-		log.Println(logging.Entry{
->>>>>>> 28f18fef
+		log.Println(glo.Entry{
 			MicroserviceName:   global.microserviceName,
 			InstanceName:       global.instanceName,
 			Environment:        global.environment,
@@ -170,22 +141,14 @@
 	global.stepStack = nil
 	global.PubSubID = metadata.EventID
 	parts := strings.Split(metadata.Resource.Name, "/")
-<<<<<<< HEAD
 	global.step = glo.Step{
-=======
-	global.step = logging.Step{
->>>>>>> 28f18fef
 		StepID:        fmt.Sprintf("%s/%s", parts[len(parts)-1], global.PubSubID),
 		StepTimestamp: metadata.Timestamp,
 	}
 
 	now := time.Now()
 	d := now.Sub(metadata.Timestamp)
-<<<<<<< HEAD
 	log.Println(glo.Entry{
-=======
-	log.Println(logging.Entry{
->>>>>>> 28f18fef
 		MicroserviceName:           global.microserviceName,
 		InstanceName:               global.instanceName,
 		Environment:                global.environment,
@@ -198,11 +161,7 @@
 	})
 
 	if d.Seconds() > float64(global.retryTimeOutSeconds) {
-<<<<<<< HEAD
-		log.Println(glo.Entry{
-=======
-		log.Println(logging.Entry{
->>>>>>> 28f18fef
+		log.Println(glo.Entry{
 			MicroserviceName:           global.microserviceName,
 			InstanceName:               global.instanceName,
 			Environment:                global.environment,
@@ -218,11 +177,7 @@
 	}
 
 	if strings.Contains(string(PubSubMessage.Data), "You have successfully configured real time feed") {
-<<<<<<< HEAD
-		log.Println(glo.Entry{
-=======
-		log.Println(logging.Entry{
->>>>>>> 28f18fef
+		log.Println(glo.Entry{
 			MicroserviceName:   global.microserviceName,
 			InstanceName:       global.instanceName,
 			Environment:        global.environment,
@@ -237,11 +192,7 @@
 	var feedMessage feedMessage
 	err = json.Unmarshal(PubSubMessage.Data, &feedMessage)
 	if err != nil {
-<<<<<<< HEAD
-		log.Println(glo.Entry{
-=======
-		log.Println(logging.Entry{
->>>>>>> 28f18fef
+		log.Println(glo.Entry{
 			MicroserviceName:   global.microserviceName,
 			InstanceName:       global.instanceName,
 			Environment:        global.environment,
@@ -258,11 +209,7 @@
 	if feedMessage.StepStack != nil {
 		global.stepStack = append(feedMessage.StepStack, global.step)
 	} else {
-<<<<<<< HEAD
 		var caiStep glo.Step
-=======
-		var caiStep logging.Step
->>>>>>> 28f18fef
 		caiStep.StepTimestamp = feedMessage.Window.StartTime
 		caiStep.StepID = fmt.Sprintf("%s/%s", feedMessage.Asset.Name, caiStep.StepTimestamp.Format(time.RFC3339))
 		global.stepStack = append(global.stepStack, caiStep)
@@ -275,11 +222,7 @@
 	if feedMessage.Deleted == true {
 		_, err = global.firestoreClient.Doc(documentPath).Delete(global.ctx)
 		if err != nil {
-<<<<<<< HEAD
 			log.Println(glo.Entry{
-=======
-			log.Println(logging.Entry{
->>>>>>> 28f18fef
 				MicroserviceName:   global.microserviceName,
 				InstanceName:       global.instanceName,
 				Environment:        global.environment,
@@ -293,11 +236,7 @@
 		now := time.Now()
 		latency := now.Sub(metadata.Timestamp)
 		latencyE2E := now.Sub(global.stepStack[0].StepTimestamp)
-<<<<<<< HEAD
-		log.Println(glo.Entry{
-=======
-		log.Println(logging.Entry{
->>>>>>> 28f18fef
+		log.Println(glo.Entry{
 			MicroserviceName:     global.microserviceName,
 			InstanceName:         global.instanceName,
 			Environment:          global.environment,
@@ -309,19 +248,12 @@
 			LatencySeconds:       latency.Seconds(),
 			LatencyE2ESeconds:    latencyE2E.Seconds(),
 			StepStack:            global.stepStack,
-<<<<<<< HEAD
 			AssetInventoryOrigin: feedMessage.Origin,
-=======
->>>>>>> 28f18fef
 		})
 	} else {
 		_, err = global.firestoreClient.Doc(documentPath).Set(global.ctx, feedMessage)
 		if err != nil {
-<<<<<<< HEAD
 			log.Println(glo.Entry{
-=======
-			log.Println(logging.Entry{
->>>>>>> 28f18fef
 				MicroserviceName:   global.microserviceName,
 				InstanceName:       global.instanceName,
 				Environment:        global.environment,
@@ -335,11 +267,7 @@
 		now := time.Now()
 		latency := now.Sub(metadata.Timestamp)
 		latencyE2E := now.Sub(global.stepStack[0].StepTimestamp)
-<<<<<<< HEAD
-		log.Println(glo.Entry{
-=======
-		log.Println(logging.Entry{
->>>>>>> 28f18fef
+		log.Println(glo.Entry{
 			MicroserviceName:     global.microserviceName,
 			InstanceName:         global.instanceName,
 			Environment:          global.environment,
@@ -351,10 +279,7 @@
 			LatencySeconds:       latency.Seconds(),
 			LatencyE2ESeconds:    latencyE2E.Seconds(),
 			StepStack:            global.stepStack,
-<<<<<<< HEAD
 			AssetInventoryOrigin: feedMessage.Origin,
-=======
->>>>>>> 28f18fef
 		})
 	}
 	return nil
