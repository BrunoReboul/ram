--- conflicted
+++ resolved
@@ -58,11 +58,7 @@
 var pubSubErrNumber uint64
 var pubSubID string
 var pubSubMsgNumber uint64
-<<<<<<< HEAD
 var stepStack glo.Steps
-=======
-var stepStack logging.Steps
->>>>>>> 28f18fef
 var timestamp time.Time
 
 // Global structure for global variables to optimize the cloud function performances
@@ -81,13 +77,8 @@
 	pubSubClient            *pubsub.Client
 	PubSubID                string
 	retryTimeOutSeconds     int64
-<<<<<<< HEAD
 	step                    glo.Step
 	stepStack               glo.Steps
-=======
-	step                    logging.Step
-	stepStack               logging.Steps
->>>>>>> 28f18fef
 }
 
 // Initialize is to be executed in the init() function of the cloud function to optimize the cold start
@@ -102,11 +93,7 @@
 	initID := fmt.Sprintf("%v", uuid.New())
 	err = ffo.ReadUnmarshalYAML(solution.PathToFunctionCode+solution.SettingsFileName, &instanceDeployment)
 	if err != nil {
-<<<<<<< HEAD
-		log.Println(glo.Entry{
-=======
-		log.Println(logging.Entry{
->>>>>>> 28f18fef
+		log.Println(glo.Entry{
 			Severity:    "CRITICAL",
 			Message:     "init_failed",
 			Description: fmt.Sprintf("ReadUnmarshalYAML %s %v", solution.SettingsFileName, err),
@@ -118,11 +105,7 @@
 	global.instanceName = instanceDeployment.Core.InstanceName
 	global.microserviceName = instanceDeployment.Core.ServiceName
 
-<<<<<<< HEAD
 	log.Println(glo.Entry{
-=======
-	log.Println(logging.Entry{
->>>>>>> 28f18fef
 		MicroserviceName: global.microserviceName,
 		InstanceName:     global.instanceName,
 		Environment:      global.environment,
@@ -146,11 +129,7 @@
 
 	global.firestoreClient, err = firestore.NewClient(global.ctx, global.projectID)
 	if err != nil {
-<<<<<<< HEAD
-		log.Println(glo.Entry{
-=======
-		log.Println(logging.Entry{
->>>>>>> 28f18fef
+		log.Println(glo.Entry{
 			MicroserviceName: global.microserviceName,
 			InstanceName:     global.instanceName,
 			Environment:      global.environment,
@@ -164,11 +143,7 @@
 
 	serviceAccountKeyNames, err := gfs.ListKeyNames(ctx, global.firestoreClient, instanceDeployment.Core.ServiceName)
 	if err != nil {
-<<<<<<< HEAD
-		log.Println(glo.Entry{
-=======
-		log.Println(logging.Entry{
->>>>>>> 28f18fef
+		log.Println(glo.Entry{
 			MicroserviceName: global.microserviceName,
 			InstanceName:     global.instanceName,
 			Environment:      global.environment,
@@ -195,11 +170,7 @@
 	}
 	global.dirAdminService, err = admin.NewService(ctx, clientOption)
 	if err != nil {
-<<<<<<< HEAD
-		log.Println(glo.Entry{
-=======
-		log.Println(logging.Entry{
->>>>>>> 28f18fef
+		log.Println(glo.Entry{
 			MicroserviceName: global.microserviceName,
 			InstanceName:     global.instanceName,
 			Environment:      global.environment,
@@ -212,11 +183,7 @@
 	}
 	global.pubSubClient, err = pubsub.NewClient(ctx, projectID)
 	if err != nil {
-<<<<<<< HEAD
-		log.Println(glo.Entry{
-=======
-		log.Println(logging.Entry{
->>>>>>> 28f18fef
+		log.Println(glo.Entry{
 			MicroserviceName: global.microserviceName,
 			InstanceName:     global.instanceName,
 			Environment:      global.environment,
@@ -236,11 +203,7 @@
 	metadata, err := metadata.FromContext(ctxEvent)
 	if err != nil {
 		// Assume an error on the function invoker and try again.
-<<<<<<< HEAD
-		log.Println(glo.Entry{
-=======
-		log.Println(logging.Entry{
->>>>>>> 28f18fef
+		log.Println(glo.Entry{
 			MicroserviceName:   global.microserviceName,
 			InstanceName:       global.instanceName,
 			Environment:        global.environment,
@@ -254,22 +217,14 @@
 	global.stepStack = nil
 	global.PubSubID = metadata.EventID
 	parts := strings.Split(metadata.Resource.Name, "/")
-<<<<<<< HEAD
 	global.step = glo.Step{
-=======
-	global.step = logging.Step{
->>>>>>> 28f18fef
 		StepID:        fmt.Sprintf("%s/%s", parts[len(parts)-1], global.PubSubID),
 		StepTimestamp: metadata.Timestamp,
 	}
 
 	now := time.Now()
 	d := now.Sub(metadata.Timestamp)
-<<<<<<< HEAD
 	log.Println(glo.Entry{
-=======
-	log.Println(logging.Entry{
->>>>>>> 28f18fef
 		MicroserviceName:           global.microserviceName,
 		InstanceName:               global.instanceName,
 		Environment:                global.environment,
@@ -282,11 +237,7 @@
 	})
 
 	if d.Seconds() > float64(global.retryTimeOutSeconds) {
-<<<<<<< HEAD
-		log.Println(glo.Entry{
-=======
-		log.Println(logging.Entry{
->>>>>>> 28f18fef
+		log.Println(glo.Entry{
 			MicroserviceName:           global.microserviceName,
 			InstanceName:               global.instanceName,
 			Environment:                global.environment,
@@ -316,11 +267,7 @@
 	err = json.Unmarshal(PubSubMessage.Data, &feedMessageGroup)
 	if err != nil {
 		log.Printf("pubsub_id %s NORETRY_ERROR json.Unmarshal(pubSubMessage.Data, &feedMessageGroup)", global.PubSubID)
-<<<<<<< HEAD
-		log.Println(glo.Entry{
-=======
-		log.Println(logging.Entry{
->>>>>>> 28f18fef
+		log.Println(glo.Entry{
 			MicroserviceName:   global.microserviceName,
 			InstanceName:       global.instanceName,
 			Environment:        global.environment,
@@ -349,11 +296,7 @@
 		// retreive members from cache
 		err = browseFeedMessageGroupMembersFromCache(global)
 		if err != nil {
-<<<<<<< HEAD
 			log.Println(glo.Entry{
-=======
-			log.Println(logging.Entry{
->>>>>>> 28f18fef
 				MicroserviceName:   global.microserviceName,
 				InstanceName:       global.instanceName,
 				Environment:        global.environment,
@@ -369,11 +312,7 @@
 		// pages function except just the name of the callback function. Not an invocation of the function
 		err = global.dirAdminService.Members.List(feedMessageGroup.Asset.Resource.Id).MaxResults(global.maxResultsPerPage).Pages(ctx, browseMembers)
 		if err != nil {
-<<<<<<< HEAD
 			log.Println(glo.Entry{
-=======
-			log.Println(logging.Entry{
->>>>>>> 28f18fef
 				MicroserviceName:   global.microserviceName,
 				InstanceName:       global.instanceName,
 				Environment:        global.environment,
@@ -389,11 +328,7 @@
 		now = time.Now()
 		latency := now.Sub(global.step.StepTimestamp)
 		latencyE2E := now.Sub(global.stepStack[0].StepTimestamp)
-<<<<<<< HEAD
-		log.Println(glo.Entry{
-=======
-		log.Println(logging.Entry{
->>>>>>> 28f18fef
+		log.Println(glo.Entry{
 			MicroserviceName:     global.microserviceName,
 			InstanceName:         global.instanceName,
 			Environment:          global.environment,
@@ -406,20 +341,13 @@
 			LatencySeconds:       latency.Seconds(),
 			LatencyE2ESeconds:    latencyE2E.Seconds(),
 			StepStack:            global.stepStack,
-<<<<<<< HEAD
 			AssetInventoryOrigin: feedMessageGroup.Origin,
-=======
->>>>>>> 28f18fef
 		})
 	} else {
 		now = time.Now()
 		latency := now.Sub(global.step.StepTimestamp)
 		latencyE2E := now.Sub(global.stepStack[0].StepTimestamp)
-<<<<<<< HEAD
-		log.Println(glo.Entry{
-=======
-		log.Println(logging.Entry{
->>>>>>> 28f18fef
+		log.Println(glo.Entry{
 			MicroserviceName:     global.microserviceName,
 			InstanceName:         global.instanceName,
 			Environment:          global.environment,
@@ -454,11 +382,7 @@
 			break
 		}
 		if err != nil {
-<<<<<<< HEAD
 			log.Println(glo.Entry{
-=======
-			log.Println(logging.Entry{
->>>>>>> 28f18fef
 				MicroserviceName:   global.microserviceName,
 				InstanceName:       global.instanceName,
 				Environment:        global.environment,
@@ -471,11 +395,7 @@
 			if documentSnap.Exists() {
 				err = documentSnap.DataTo(&feedMessageMember)
 				if err != nil {
-<<<<<<< HEAD
 					log.Println(glo.Entry{
-=======
-					log.Println(logging.Entry{
->>>>>>> 28f18fef
 						MicroserviceName:   global.microserviceName,
 						InstanceName:       global.instanceName,
 						Environment:        global.environment,
@@ -490,11 +410,7 @@
 					feedMessageMember.Origin = origin
 					feedMessageMemberJSON, err := json.Marshal(feedMessageMember)
 					if err != nil {
-<<<<<<< HEAD
 						log.Println(glo.Entry{
-=======
-						log.Println(logging.Entry{
->>>>>>> 28f18fef
 							MicroserviceName:   global.microserviceName,
 							InstanceName:       global.instanceName,
 							Environment:        global.environment,
@@ -523,11 +439,7 @@
 					}
 				}
 			} else {
-<<<<<<< HEAD
 				log.Println(glo.Entry{
-=======
-				log.Println(logging.Entry{
->>>>>>> 28f18fef
 					MicroserviceName:   global.microserviceName,
 					InstanceName:       global.instanceName,
 					Environment:        global.environment,
@@ -567,11 +479,7 @@
 		feedMessageMember.StepStack = stepStack
 		feedMessageMemberJSON, err := json.Marshal(feedMessageMember)
 		if err != nil {
-<<<<<<< HEAD
 			log.Println(glo.Entry{
-=======
-			log.Println(logging.Entry{
->>>>>>> 28f18fef
 				MicroserviceName:   microserviceName,
 				InstanceName:       instanceName,
 				Environment:        environment,
