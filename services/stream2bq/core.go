--- conflicted
+++ resolved
@@ -54,13 +54,8 @@
 	ownerLabelKeyName             string
 	PubSubID                      string
 	retryTimeOutSeconds           int64
-<<<<<<< HEAD
 	step                          glo.Step
 	stepStack                     glo.Steps
-=======
-	step                          logging.Step
-	stepStack                     logging.Steps
->>>>>>> 28f18fef
 	tableName                     string
 	violationResolverLabelKeyName string
 }
@@ -72,11 +67,7 @@
 	ConstraintConfig constraintConfig `json:"constraintConfig"`
 	FeedMessage      feedMessage      `json:"feedMessage"`
 	RegoModules      json.RawMessage  `json:"regoModules"`
-<<<<<<< HEAD
 	StepStack        glo.Steps        `json:"step_stack,omitempty"`
-=======
-	StepStack        logging.Steps    `json:"step_stack,omitempty"`
->>>>>>> 28f18fef
 }
 
 // violationBQ from the "audit" rego policy in "audit.rego" module
@@ -151,17 +142,10 @@
 
 // feedMessage Cloud Asset Inventory feed message
 type feedMessage struct {
-<<<<<<< HEAD
 	Asset     asset      `json:"asset"`
 	Window    cai.Window `json:"window"`
 	Origin    string     `json:"origin"`
 	StepStack glo.Steps  `json:"step_stack,omitempty"`
-=======
-	Asset     asset         `json:"asset"`
-	Window    cai.Window    `json:"window"`
-	Origin    string        `json:"origin"`
-	StepStack logging.Steps `json:"step_stack,omitempty"`
->>>>>>> 28f18fef
 }
 
 // feedMessageBQ format to persist in BQ
@@ -234,11 +218,7 @@
 	initID := fmt.Sprintf("%v", uuid.New())
 	err = ffo.ReadUnmarshalYAML(solution.PathToFunctionCode+solution.SettingsFileName, &instanceDeployment)
 	if err != nil {
-<<<<<<< HEAD
-		log.Println(glo.Entry{
-=======
-		log.Println(logging.Entry{
->>>>>>> 28f18fef
+		log.Println(glo.Entry{
 			Severity:    "CRITICAL",
 			Message:     "init_failed",
 			Description: fmt.Sprintf("ReadUnmarshalYAML %s %v", solution.SettingsFileName, err),
@@ -251,11 +231,7 @@
 	global.instanceName = instanceDeployment.Core.InstanceName
 	global.microserviceName = instanceDeployment.Core.ServiceName
 
-<<<<<<< HEAD
 	log.Println(glo.Entry{
-=======
-	log.Println(logging.Entry{
->>>>>>> 28f18fef
 		MicroserviceName: global.microserviceName,
 		InstanceName:     global.instanceName,
 		Environment:      global.environment,
@@ -274,11 +250,7 @@
 
 	bigQueryClient, err = bigquery.NewClient(global.ctx, projectID)
 	if err != nil {
-<<<<<<< HEAD
-		log.Println(glo.Entry{
-=======
-		log.Println(logging.Entry{
->>>>>>> 28f18fef
+		log.Println(glo.Entry{
 			MicroserviceName: global.microserviceName,
 			InstanceName:     global.instanceName,
 			Environment:      global.environment,
@@ -292,11 +264,7 @@
 	dataset := bigQueryClient.Dataset(datasetName)
 	_, err = dataset.Metadata(ctx)
 	if err != nil {
-<<<<<<< HEAD
-		log.Println(glo.Entry{
-=======
-		log.Println(logging.Entry{
->>>>>>> 28f18fef
+		log.Println(glo.Entry{
 			MicroserviceName: global.microserviceName,
 			InstanceName:     global.instanceName,
 			Environment:      global.environment,
@@ -310,11 +278,7 @@
 	table = dataset.Table(global.tableName)
 	_, err = table.Metadata(ctx)
 	if err != nil {
-<<<<<<< HEAD
-		log.Println(glo.Entry{
-=======
-		log.Println(logging.Entry{
->>>>>>> 28f18fef
+		log.Println(glo.Entry{
 			MicroserviceName: global.microserviceName,
 			InstanceName:     global.instanceName,
 			Environment:      global.environment,
@@ -329,11 +293,7 @@
 	if global.tableName == "assets" {
 		global.cloudresourcemanagerService, err = cloudresourcemanager.NewService(global.ctx)
 		if err != nil {
-<<<<<<< HEAD
 			log.Println(glo.Entry{
-=======
-			log.Println(logging.Entry{
->>>>>>> 28f18fef
 				MicroserviceName: global.microserviceName,
 				InstanceName:     global.instanceName,
 				Environment:      global.environment,
@@ -346,11 +306,7 @@
 		}
 		global.cloudresourcemanagerServiceV2, err = cloudresourcemanagerv2.NewService(global.ctx)
 		if err != nil {
-<<<<<<< HEAD
 			log.Println(glo.Entry{
-=======
-			log.Println(logging.Entry{
->>>>>>> 28f18fef
 				MicroserviceName: global.microserviceName,
 				InstanceName:     global.instanceName,
 				Environment:      global.environment,
@@ -363,11 +319,7 @@
 		}
 		global.firestoreClient, err = firestore.NewClient(global.ctx, projectID)
 		if err != nil {
-<<<<<<< HEAD
 			log.Println(glo.Entry{
-=======
-			log.Println(logging.Entry{
->>>>>>> 28f18fef
 				MicroserviceName: global.microserviceName,
 				InstanceName:     global.instanceName,
 				Environment:      global.environment,
@@ -388,11 +340,7 @@
 	metadata, err := metadata.FromContext(ctxEvent)
 	if err != nil {
 		// Assume an error on the function invoker and try again.
-<<<<<<< HEAD
-		log.Println(glo.Entry{
-=======
-		log.Println(logging.Entry{
->>>>>>> 28f18fef
+		log.Println(glo.Entry{
 			MicroserviceName:   global.microserviceName,
 			InstanceName:       global.instanceName,
 			Environment:        global.environment,
@@ -406,22 +354,14 @@
 	global.stepStack = nil
 	global.PubSubID = metadata.EventID
 	parts := strings.Split(metadata.Resource.Name, "/")
-<<<<<<< HEAD
 	global.step = glo.Step{
-=======
-	global.step = logging.Step{
->>>>>>> 28f18fef
 		StepID:        fmt.Sprintf("%s/%s", parts[len(parts)-1], global.PubSubID),
 		StepTimestamp: metadata.Timestamp,
 	}
 
 	now := time.Now()
 	d := now.Sub(metadata.Timestamp)
-<<<<<<< HEAD
 	log.Println(glo.Entry{
-=======
-	log.Println(logging.Entry{
->>>>>>> 28f18fef
 		MicroserviceName:           global.microserviceName,
 		InstanceName:               global.instanceName,
 		Environment:                global.environment,
@@ -434,11 +374,7 @@
 	})
 
 	if d.Seconds() > float64(global.retryTimeOutSeconds) {
-<<<<<<< HEAD
-		log.Println(glo.Entry{
-=======
-		log.Println(logging.Entry{
->>>>>>> 28f18fef
+		log.Println(glo.Entry{
 			MicroserviceName:           global.microserviceName,
 			InstanceName:               global.instanceName,
 			Environment:                global.environment,
@@ -454,11 +390,7 @@
 	}
 
 	if strings.Contains(string(PubSubMessage.Data), "You have successfully configured real time feed") {
-<<<<<<< HEAD
-		log.Println(glo.Entry{
-=======
-		log.Println(logging.Entry{
->>>>>>> 28f18fef
+		log.Println(glo.Entry{
 			MicroserviceName:   global.microserviceName,
 			InstanceName:       global.instanceName,
 			Environment:        global.environment,
@@ -479,11 +411,7 @@
 		insertID, err = persistAsset(PubSubMessage.Data, global)
 	}
 	if err != nil {
-<<<<<<< HEAD
-		log.Println(glo.Entry{
-=======
-		log.Println(logging.Entry{
->>>>>>> 28f18fef
+		log.Println(glo.Entry{
 			MicroserviceName:   global.microserviceName,
 			InstanceName:       global.instanceName,
 			Environment:        global.environment,
@@ -498,11 +426,7 @@
 		now := time.Now()
 		latency := now.Sub(metadata.Timestamp)
 		latencyE2E := now.Sub(global.stepStack[0].StepTimestamp)
-<<<<<<< HEAD
-		log.Println(glo.Entry{
-=======
-		log.Println(logging.Entry{
->>>>>>> 28f18fef
+		log.Println(glo.Entry{
 			MicroserviceName:     global.microserviceName,
 			InstanceName:         global.instanceName,
 			Environment:          global.environment,
@@ -514,10 +438,7 @@
 			LatencySeconds:       latency.Seconds(),
 			LatencyE2ESeconds:    latencyE2E.Seconds(),
 			StepStack:            global.stepStack,
-<<<<<<< HEAD
 			AssetInventoryOrigin: global.assetInventoryOrigin,
-=======
->>>>>>> 28f18fef
 		})
 		// Description:          fmt.Sprintf("insert %s ok %s", global.tableName, insertID),
 	}
@@ -529,11 +450,7 @@
 	var complianceStatus monitor.ComplianceStatus
 	err = json.Unmarshal(pubSubJSONDoc, &complianceStatus)
 	if err != nil {
-<<<<<<< HEAD
-		log.Println(glo.Entry{
-=======
-		log.Println(logging.Entry{
->>>>>>> 28f18fef
+		log.Println(glo.Entry{
 			MicroserviceName:   global.microserviceName,
 			InstanceName:       global.instanceName,
 			Environment:        global.environment,
@@ -549,10 +466,7 @@
 	} else {
 		global.stepStack = append(global.stepStack, global.step)
 	}
-<<<<<<< HEAD
 	global.assetInventoryOrigin = complianceStatus.AssetInventoryOrigin
-=======
->>>>>>> 28f18fef
 
 	insertID = fmt.Sprintf("%s%v%s%v", complianceStatus.AssetName, complianceStatus.AssetInventoryTimeStamp, complianceStatus.RuleName, complianceStatus.RuleDeploymentTimeStamp)
 	savers := []*bigquery.StructSaver{
@@ -569,11 +483,7 @@
 	var violationBQ violationBQ
 	err = json.Unmarshal(pubSubJSONDoc, &violation)
 	if err != nil {
-<<<<<<< HEAD
-		log.Println(glo.Entry{
-=======
-		log.Println(logging.Entry{
->>>>>>> 28f18fef
+		log.Println(glo.Entry{
 			MicroserviceName:   global.microserviceName,
 			InstanceName:       global.instanceName,
 			Environment:        global.environment,
@@ -583,7 +493,6 @@
 			TriggeringPubsubID: global.PubSubID,
 		})
 		return "", nil
-<<<<<<< HEAD
 	}
 	if violation.StepStack != nil {
 		global.stepStack = append(violation.StepStack, global.step)
@@ -591,14 +500,6 @@
 		global.stepStack = append(global.stepStack, global.step)
 	}
 	global.assetInventoryOrigin = violation.FeedMessage.Origin
-=======
-	}
-	if violation.StepStack != nil {
-		global.stepStack = append(violation.StepStack, global.step)
-	} else {
-		global.stepStack = append(global.stepStack, global.step)
-	}
->>>>>>> 28f18fef
 
 	violationBQ.NonCompliance.Message = violation.NonCompliance.Message
 	violationBQ.NonCompliance.Metadata = string(violation.NonCompliance.Metadata)
@@ -637,11 +538,7 @@
 	var feedMessage feedMessage
 	err = json.Unmarshal(pubSubJSONDoc, &feedMessage)
 	if err != nil {
-<<<<<<< HEAD
-		log.Println(glo.Entry{
-=======
-		log.Println(logging.Entry{
->>>>>>> 28f18fef
+		log.Println(glo.Entry{
 			MicroserviceName:   global.microserviceName,
 			InstanceName:       global.instanceName,
 			Environment:        global.environment,
@@ -655,11 +552,7 @@
 	var assetFeedMessageBQ assetFeedMessageBQ
 	err = json.Unmarshal(pubSubJSONDoc, &assetFeedMessageBQ)
 	if err != nil {
-<<<<<<< HEAD
-		log.Println(glo.Entry{
-=======
-		log.Println(logging.Entry{
->>>>>>> 28f18fef
+		log.Println(glo.Entry{
 			MicroserviceName:   global.microserviceName,
 			InstanceName:       global.instanceName,
 			Environment:        global.environment,
@@ -671,11 +564,7 @@
 		return "", nil
 	}
 	if assetFeedMessageBQ.Asset.Name == "" {
-<<<<<<< HEAD
-		log.Println(glo.Entry{
-=======
-		log.Println(logging.Entry{
->>>>>>> 28f18fef
+		log.Println(glo.Entry{
 			MicroserviceName:   global.microserviceName,
 			InstanceName:       global.instanceName,
 			Environment:        global.environment,
@@ -689,11 +578,7 @@
 	if feedMessage.StepStack != nil {
 		global.stepStack = append(feedMessage.StepStack, global.step)
 	} else {
-<<<<<<< HEAD
 		var caiStep glo.Step
-=======
-		var caiStep logging.Step
->>>>>>> 28f18fef
 		caiStep.StepTimestamp = feedMessage.Window.StartTime
 		caiStep.StepID = fmt.Sprintf("%s/%s", feedMessage.Asset.Name, caiStep.StepTimestamp.Format(time.RFC3339))
 		global.stepStack = append(global.stepStack, caiStep)
@@ -713,11 +598,8 @@
 	assetFeedMessageBQ.Asset.Owner, _ = cai.GetAssetLabelValue(global.ownerLabelKeyName, feedMessage.Asset.Resource)
 	assetFeedMessageBQ.Asset.ViolationResolver, _ = cai.GetAssetLabelValue(global.violationResolverLabelKeyName, feedMessage.Asset.Resource)
 
-<<<<<<< HEAD
 	global.assetInventoryOrigin = assetFeedMessageBQ.Origin
 
-=======
->>>>>>> 28f18fef
 	insertID = fmt.Sprintf("%s%v", assetFeedMessageBQ.Asset.Name, assetFeedMessageBQ.Asset.Timestamp)
 	savers := []*bigquery.StructSaver{
 		{Struct: assetFeedMessageBQ.Asset, Schema: gbq.GetAssetsSchema(), InsertID: insertID},
