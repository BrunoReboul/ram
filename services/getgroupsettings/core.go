// Copyright 2020 Google LLC
//
// Licensed under the Apache License, Version 2.0 (the 'License');
// you may not use this file except in compliance with the License.
// You may obtain a copy of the License at
//
//     http://www.apache.org/licenses/LICENSE-2.0
//
// Unless required by applicable law or agreed to in writing, software
// distributed under the License is distributed on an 'AS IS' BASIS,
// WITHOUT WARRANTIES OR CONDITIONS OF ANY KIND, either express or implied.
// See the License for the specific language governing permissions and
// limitations under the License.

package getgroupsettings

import (
	"context"
	"encoding/json"
	"fmt"
	"log"
	"strings"
	"time"

	"github.com/BrunoReboul/ram/utilities/aut"
	"github.com/BrunoReboul/ram/utilities/cai"
	"github.com/BrunoReboul/ram/utilities/ffo"
	"github.com/BrunoReboul/ram/utilities/gfs"
	"github.com/BrunoReboul/ram/utilities/glo"
	"github.com/BrunoReboul/ram/utilities/gps"
	"github.com/BrunoReboul/ram/utilities/logging"
	"github.com/BrunoReboul/ram/utilities/solution"
	"github.com/google/uuid"
	"google.golang.org/api/groupssettings/v1"
	"google.golang.org/api/option"

	"cloud.google.com/go/firestore"
	"cloud.google.com/go/functions/metadata"
	pubsub "cloud.google.com/go/pubsub/apiv1"
	pubsubpb "google.golang.org/genproto/googleapis/pubsub/v1"
)

// Global structure for global variables to optimize the cloud function performances
type Global struct {
	ctx                   context.Context
	environment           string
	firestoreClient       *firestore.Client
	groupsSettingsService *groupssettings.Service
	instanceName          string
	microserviceName      string
	outputTopicName       string
	projectID             string
	PubSubID              string
	pubsubPublisherClient *pubsub.PublisherClient
	retryTimeOutSeconds   int64
<<<<<<< HEAD
	step                  glo.Step
	stepStack             glo.Steps
=======
	step                  logging.Step
	stepStack             logging.Steps
>>>>>>> 28f18fef
}

// Initialize is to be executed in the init() function of the cloud function to optimize the cold start
func Initialize(ctx context.Context, global *Global) (err error) {
	log.SetFlags(0)
	global.ctx = ctx

	var instanceDeployment InstanceDeployment
	var clientOption option.ClientOption
	var ok bool

	initID := fmt.Sprintf("%v", uuid.New())
	err = ffo.ReadUnmarshalYAML(solution.PathToFunctionCode+solution.SettingsFileName, &instanceDeployment)
	if err != nil {
<<<<<<< HEAD
		log.Println(glo.Entry{
=======
		log.Println(logging.Entry{
>>>>>>> 28f18fef
			Severity:    "CRITICAL",
			Message:     "init_failed",
			Description: fmt.Sprintf("ReadUnmarshalYAML %s %v", solution.SettingsFileName, err),
			InitID:      initID,
		})
		return err
	}

	global.environment = instanceDeployment.Core.EnvironmentName
	global.instanceName = instanceDeployment.Core.InstanceName
	global.microserviceName = instanceDeployment.Core.ServiceName

<<<<<<< HEAD
	log.Println(glo.Entry{
=======
	log.Println(logging.Entry{
>>>>>>> 28f18fef
		MicroserviceName: global.microserviceName,
		InstanceName:     global.instanceName,
		Environment:      global.environment,
		Severity:         "NOTICE",
		Message:          "coldstart",
		InitID:           initID,
	})

	gciAdminUserToImpersonate := instanceDeployment.Settings.Instance.GCI.SuperAdminEmail
	global.outputTopicName = instanceDeployment.Core.SolutionSettings.Hosting.Pubsub.TopicNames.GCIGroupSettings
	global.projectID = instanceDeployment.Core.SolutionSettings.Hosting.ProjectID
	global.retryTimeOutSeconds = instanceDeployment.Settings.Service.GCF.RetryTimeOutSeconds
	keyJSONFilePath := solution.PathToFunctionCode + instanceDeployment.Settings.Service.KeyJSONFileName
	serviceAccountEmail := fmt.Sprintf("%s@%s.iam.gserviceaccount.com",
		instanceDeployment.Core.ServiceName,
		instanceDeployment.Core.SolutionSettings.Hosting.ProjectID)

	global.firestoreClient, err = firestore.NewClient(global.ctx, global.projectID)
	if err != nil {
<<<<<<< HEAD
		log.Println(glo.Entry{
=======
		log.Println(logging.Entry{
>>>>>>> 28f18fef
			MicroserviceName: global.microserviceName,
			InstanceName:     global.instanceName,
			Environment:      global.environment,
			Severity:         "CRITICAL",
			Message:          "init_failed",
			Description:      fmt.Sprintf("firestore.NewClient %v", err),
			InitID:           initID,
		})
		return err
	}

	serviceAccountKeyNames, err := gfs.ListKeyNames(ctx, global.firestoreClient, instanceDeployment.Core.ServiceName)
	if err != nil {
<<<<<<< HEAD
		log.Println(glo.Entry{
=======
		log.Println(logging.Entry{
>>>>>>> 28f18fef
			MicroserviceName: global.microserviceName,
			InstanceName:     global.instanceName,
			Environment:      global.environment,
			Severity:         "CRITICAL",
			Message:          "init_failed",
			Description:      fmt.Sprintf("gfs.ListKeyNames %v", err),
			InitID:           initID,
		})
		return err
	}
	if clientOption, ok = aut.GetClientOptionAndCleanKeys(ctx,
		serviceAccountEmail,
		keyJSONFilePath,
		instanceDeployment.Core.SolutionSettings.Hosting.ProjectID,
		gciAdminUserToImpersonate,
		[]string{"https://www.googleapis.com/auth/apps.groups.settings"},
		serviceAccountKeyNames,
		initID,
		global.microserviceName,
		global.instanceName,
		global.environment); !ok {
		return fmt.Errorf("aut.GetClientOptionAndCleanKeys")
	}
	global.groupsSettingsService, err = groupssettings.NewService(ctx, clientOption)
	if err != nil {
<<<<<<< HEAD
		log.Println(glo.Entry{
=======
		log.Println(logging.Entry{
>>>>>>> 28f18fef
			MicroserviceName: global.microserviceName,
			InstanceName:     global.instanceName,
			Environment:      global.environment,
			Severity:         "CRITICAL",
			Message:          "init_failed",
			Description:      fmt.Sprintf("groupssettings.NewService %v", err),
			InitID:           initID,
		})
		return err
	}
	global.pubsubPublisherClient, err = pubsub.NewPublisherClient(global.ctx)
	if err != nil {
<<<<<<< HEAD
		log.Println(glo.Entry{
=======
		log.Println(logging.Entry{
>>>>>>> 28f18fef
			MicroserviceName: global.microserviceName,
			InstanceName:     global.instanceName,
			Environment:      global.environment,
			Severity:         "CRITICAL",
			Message:          "init_failed",
			Description:      fmt.Sprintf("global.pubsubPublisherClient %v", err),
			InitID:           initID,
		})
		return err
	}
	return nil
}

// EntryPoint is the function to be executed for each cloud function occurence
func EntryPoint(ctxEvent context.Context, PubSubMessage gps.PubSubMessage, global *Global) error {
	// log.Println(string(PubSubMessage.Data))
	metadata, err := metadata.FromContext(ctxEvent)
	if err != nil {
		// Assume an error on the function invoker and try again.
<<<<<<< HEAD
		log.Println(glo.Entry{
=======
		log.Println(logging.Entry{
>>>>>>> 28f18fef
			MicroserviceName:   global.microserviceName,
			InstanceName:       global.instanceName,
			Environment:        global.environment,
			Severity:           "CRITICAL",
			Message:            "redo_on_transient",
			Description:        fmt.Sprintf("pubsub_id no available metadata.FromContext: %v", err),
			TriggeringPubsubID: global.PubSubID,
		})
		return err
	}
	global.stepStack = nil
	global.PubSubID = metadata.EventID
	parts := strings.Split(metadata.Resource.Name, "/")
<<<<<<< HEAD
	global.step = glo.Step{
=======
	global.step = logging.Step{
>>>>>>> 28f18fef
		StepID:        fmt.Sprintf("%s/%s", parts[len(parts)-1], global.PubSubID),
		StepTimestamp: metadata.Timestamp,
	}

	now := time.Now()
	d := now.Sub(metadata.Timestamp)
<<<<<<< HEAD
	log.Println(glo.Entry{
=======
	log.Println(logging.Entry{
>>>>>>> 28f18fef
		MicroserviceName:           global.microserviceName,
		InstanceName:               global.instanceName,
		Environment:                global.environment,
		Severity:                   "NOTICE",
		Message:                    "start",
		TriggeringPubsubID:         global.PubSubID,
		TriggeringPubsubAgeSeconds: d.Seconds(),
		TriggeringPubsubTimestamp:  &metadata.Timestamp,
		Now:                        &now,
	})

	if d.Seconds() > float64(global.retryTimeOutSeconds) {
<<<<<<< HEAD
		log.Println(glo.Entry{
=======
		log.Println(logging.Entry{
>>>>>>> 28f18fef
			MicroserviceName:           global.microserviceName,
			InstanceName:               global.instanceName,
			Environment:                global.environment,
			Severity:                   "CRITICAL",
			Message:                    "noretry",
			Description:                "Pubsub message too old",
			TriggeringPubsubID:         global.PubSubID,
			TriggeringPubsubAgeSeconds: d.Seconds(),
			TriggeringPubsubTimestamp:  &metadata.Timestamp,
			Now:                        &now,
		})
		return nil
	}

	// Pass data to global variables to deal with func browseGroup
	var feedMessageGroup cai.FeedMessageGroup
	err = json.Unmarshal(PubSubMessage.Data, &feedMessageGroup)
	if err != nil {
		log.Printf("pubsub_id %s NORETRY_ERROR json.Unmarshal(pubSubMessage.Data, &feedMessageGroup)", global.PubSubID)
<<<<<<< HEAD
		log.Println(glo.Entry{
=======
		log.Println(logging.Entry{
>>>>>>> 28f18fef
			MicroserviceName:   global.microserviceName,
			InstanceName:       global.instanceName,
			Environment:        global.environment,
			Severity:           "CRITICAL",
			Message:            "noretry",
			Description:        fmt.Sprintf("json.Unmarshal(pubSubMessage.Data, &feedMessageGroup) %v %v", PubSubMessage.Data, err),
			TriggeringPubsubID: global.PubSubID,
		})
		return nil
	}
	if feedMessageGroup.StepStack != nil {
		global.stepStack = append(feedMessageGroup.StepStack, global.step)
	} else {
		global.stepStack = append(global.stepStack, global.step)
	}

	var feedMessageGroupSettings cai.FeedMessageGroupSettings
	feedMessageGroupSettings.Window.StartTime = metadata.Timestamp
	feedMessageGroupSettings.Origin = feedMessageGroup.Origin
	feedMessageGroupSettings.Asset.Ancestors = feedMessageGroup.Asset.Ancestors
	feedMessageGroupSettings.Asset.AncestryPath = feedMessageGroup.Asset.AncestryPath
	feedMessageGroupSettings.Asset.AssetType = "groupssettings.googleapis.com/groupSettings"
	feedMessageGroupSettings.Asset.Name = feedMessageGroup.Asset.Name + "/groupSettings"
	feedMessageGroupSettings.Deleted = feedMessageGroup.Deleted
	if !feedMessageGroup.Deleted {
		groupSettings, err := global.groupsSettingsService.Groups.Get(feedMessageGroup.Asset.Resource.Email).Do()
		if err != nil {
<<<<<<< HEAD
			log.Println(glo.Entry{
=======
			log.Println(logging.Entry{
>>>>>>> 28f18fef
				MicroserviceName:   global.microserviceName,
				InstanceName:       global.instanceName,
				Environment:        global.environment,
				Severity:           "CRITICAL",
				Message:            "redo_on_transient",
				Description:        fmt.Sprintf("groupsSettingsService.Groups.Get %v", err),
				TriggeringPubsubID: global.PubSubID,
			})
			return err
		}
		feedMessageGroupSettings.Asset.Resource = groupSettings
	}
	feedMessageGroupSettings.StepStack = global.stepStack

	feedMessageGroupSettingsJSON, err := json.Marshal(feedMessageGroupSettings)
	if err != nil {
<<<<<<< HEAD
		log.Println(glo.Entry{
=======
		log.Println(logging.Entry{
>>>>>>> 28f18fef
			MicroserviceName:   global.microserviceName,
			InstanceName:       global.instanceName,
			Environment:        global.environment,
			Severity:           "CRITICAL",
			Message:            "noretry",
			Description:        fmt.Sprintf("json.Marshal(feedMessageGroupSettings) %v %v", feedMessageGroupSettings, err),
			TriggeringPubsubID: global.PubSubID,
		})
		return nil
	}

	var pubSubMessage pubsubpb.PubsubMessage
	pubSubMessage.Data = feedMessageGroupSettingsJSON

	var pubsubMessages []*pubsubpb.PubsubMessage
	pubsubMessages = append(pubsubMessages, &pubSubMessage)

	var publishRequest pubsubpb.PublishRequest
	publishRequest.Topic = fmt.Sprintf("projects/%s/topics/%s", global.projectID, global.outputTopicName)
	publishRequest.Messages = pubsubMessages

	pubsubResponse, err := global.pubsubPublisherClient.Publish(global.ctx, &publishRequest)
	if err != nil {
<<<<<<< HEAD
		log.Println(glo.Entry{
=======
		log.Println(logging.Entry{
>>>>>>> 28f18fef
			MicroserviceName:   global.microserviceName,
			InstanceName:       global.instanceName,
			Environment:        global.environment,
			Severity:           "CRITICAL",
			Message:            "redo_on_transient",
			Description:        fmt.Sprintf("global.pubsubPublisherClient.Publish %v %v", &publishRequest, err),
			TriggeringPubsubID: global.PubSubID,
		})
		return err
	}
	now = time.Now()
	latency := now.Sub(metadata.Timestamp)
	latencyE2E := now.Sub(global.stepStack[0].StepTimestamp)
<<<<<<< HEAD
	log.Println(glo.Entry{
=======
	log.Println(logging.Entry{
>>>>>>> 28f18fef
		MicroserviceName:     global.microserviceName,
		InstanceName:         global.instanceName,
		Environment:          global.environment,
		Severity:             "NOTICE",
		Message:              fmt.Sprintf("finish %s", feedMessageGroup.Asset.Resource.Email),
		Description:          fmt.Sprintf("groupSettings published to pubsub %s (isdeleted status=%v) %s topic %s ids %v %s", feedMessageGroup.Asset.Resource.Email, feedMessageGroup.Deleted, feedMessageGroup.Asset.Resource.Id, global.outputTopicName, pubsubResponse.MessageIds, string(feedMessageGroupSettingsJSON)),
		Now:                  &now,
		TriggeringPubsubID:   global.PubSubID,
		OriginEventTimestamp: &metadata.Timestamp,
		LatencySeconds:       latency.Seconds(),
		LatencyE2ESeconds:    latencyE2E.Seconds(),
		StepStack:            global.stepStack,
<<<<<<< HEAD
		AssetInventoryOrigin: feedMessageGroup.Origin,
=======
>>>>>>> 28f18fef
	})
	return nil
}<|MERGE_RESOLUTION|>--- conflicted
+++ resolved
@@ -53,13 +53,8 @@
 	PubSubID              string
 	pubsubPublisherClient *pubsub.PublisherClient
 	retryTimeOutSeconds   int64
-<<<<<<< HEAD
 	step                  glo.Step
 	stepStack             glo.Steps
-=======
-	step                  logging.Step
-	stepStack             logging.Steps
->>>>>>> 28f18fef
 }
 
 // Initialize is to be executed in the init() function of the cloud function to optimize the cold start
@@ -74,11 +69,7 @@
 	initID := fmt.Sprintf("%v", uuid.New())
 	err = ffo.ReadUnmarshalYAML(solution.PathToFunctionCode+solution.SettingsFileName, &instanceDeployment)
 	if err != nil {
-<<<<<<< HEAD
-		log.Println(glo.Entry{
-=======
-		log.Println(logging.Entry{
->>>>>>> 28f18fef
+		log.Println(glo.Entry{
 			Severity:    "CRITICAL",
 			Message:     "init_failed",
 			Description: fmt.Sprintf("ReadUnmarshalYAML %s %v", solution.SettingsFileName, err),
@@ -91,11 +82,7 @@
 	global.instanceName = instanceDeployment.Core.InstanceName
 	global.microserviceName = instanceDeployment.Core.ServiceName
 
-<<<<<<< HEAD
 	log.Println(glo.Entry{
-=======
-	log.Println(logging.Entry{
->>>>>>> 28f18fef
 		MicroserviceName: global.microserviceName,
 		InstanceName:     global.instanceName,
 		Environment:      global.environment,
@@ -115,11 +102,7 @@
 
 	global.firestoreClient, err = firestore.NewClient(global.ctx, global.projectID)
 	if err != nil {
-<<<<<<< HEAD
-		log.Println(glo.Entry{
-=======
-		log.Println(logging.Entry{
->>>>>>> 28f18fef
+		log.Println(glo.Entry{
 			MicroserviceName: global.microserviceName,
 			InstanceName:     global.instanceName,
 			Environment:      global.environment,
@@ -133,11 +116,7 @@
 
 	serviceAccountKeyNames, err := gfs.ListKeyNames(ctx, global.firestoreClient, instanceDeployment.Core.ServiceName)
 	if err != nil {
-<<<<<<< HEAD
-		log.Println(glo.Entry{
-=======
-		log.Println(logging.Entry{
->>>>>>> 28f18fef
+		log.Println(glo.Entry{
 			MicroserviceName: global.microserviceName,
 			InstanceName:     global.instanceName,
 			Environment:      global.environment,
@@ -163,11 +142,7 @@
 	}
 	global.groupsSettingsService, err = groupssettings.NewService(ctx, clientOption)
 	if err != nil {
-<<<<<<< HEAD
-		log.Println(glo.Entry{
-=======
-		log.Println(logging.Entry{
->>>>>>> 28f18fef
+		log.Println(glo.Entry{
 			MicroserviceName: global.microserviceName,
 			InstanceName:     global.instanceName,
 			Environment:      global.environment,
@@ -180,11 +155,7 @@
 	}
 	global.pubsubPublisherClient, err = pubsub.NewPublisherClient(global.ctx)
 	if err != nil {
-<<<<<<< HEAD
-		log.Println(glo.Entry{
-=======
-		log.Println(logging.Entry{
->>>>>>> 28f18fef
+		log.Println(glo.Entry{
 			MicroserviceName: global.microserviceName,
 			InstanceName:     global.instanceName,
 			Environment:      global.environment,
@@ -204,11 +175,7 @@
 	metadata, err := metadata.FromContext(ctxEvent)
 	if err != nil {
 		// Assume an error on the function invoker and try again.
-<<<<<<< HEAD
-		log.Println(glo.Entry{
-=======
-		log.Println(logging.Entry{
->>>>>>> 28f18fef
+		log.Println(glo.Entry{
 			MicroserviceName:   global.microserviceName,
 			InstanceName:       global.instanceName,
 			Environment:        global.environment,
@@ -222,22 +189,14 @@
 	global.stepStack = nil
 	global.PubSubID = metadata.EventID
 	parts := strings.Split(metadata.Resource.Name, "/")
-<<<<<<< HEAD
 	global.step = glo.Step{
-=======
-	global.step = logging.Step{
->>>>>>> 28f18fef
 		StepID:        fmt.Sprintf("%s/%s", parts[len(parts)-1], global.PubSubID),
 		StepTimestamp: metadata.Timestamp,
 	}
 
 	now := time.Now()
 	d := now.Sub(metadata.Timestamp)
-<<<<<<< HEAD
 	log.Println(glo.Entry{
-=======
-	log.Println(logging.Entry{
->>>>>>> 28f18fef
 		MicroserviceName:           global.microserviceName,
 		InstanceName:               global.instanceName,
 		Environment:                global.environment,
@@ -250,11 +209,7 @@
 	})
 
 	if d.Seconds() > float64(global.retryTimeOutSeconds) {
-<<<<<<< HEAD
-		log.Println(glo.Entry{
-=======
-		log.Println(logging.Entry{
->>>>>>> 28f18fef
+		log.Println(glo.Entry{
 			MicroserviceName:           global.microserviceName,
 			InstanceName:               global.instanceName,
 			Environment:                global.environment,
@@ -274,11 +229,7 @@
 	err = json.Unmarshal(PubSubMessage.Data, &feedMessageGroup)
 	if err != nil {
 		log.Printf("pubsub_id %s NORETRY_ERROR json.Unmarshal(pubSubMessage.Data, &feedMessageGroup)", global.PubSubID)
-<<<<<<< HEAD
-		log.Println(glo.Entry{
-=======
-		log.Println(logging.Entry{
->>>>>>> 28f18fef
+		log.Println(glo.Entry{
 			MicroserviceName:   global.microserviceName,
 			InstanceName:       global.instanceName,
 			Environment:        global.environment,
@@ -306,11 +257,7 @@
 	if !feedMessageGroup.Deleted {
 		groupSettings, err := global.groupsSettingsService.Groups.Get(feedMessageGroup.Asset.Resource.Email).Do()
 		if err != nil {
-<<<<<<< HEAD
 			log.Println(glo.Entry{
-=======
-			log.Println(logging.Entry{
->>>>>>> 28f18fef
 				MicroserviceName:   global.microserviceName,
 				InstanceName:       global.instanceName,
 				Environment:        global.environment,
@@ -327,11 +274,7 @@
 
 	feedMessageGroupSettingsJSON, err := json.Marshal(feedMessageGroupSettings)
 	if err != nil {
-<<<<<<< HEAD
-		log.Println(glo.Entry{
-=======
-		log.Println(logging.Entry{
->>>>>>> 28f18fef
+		log.Println(glo.Entry{
 			MicroserviceName:   global.microserviceName,
 			InstanceName:       global.instanceName,
 			Environment:        global.environment,
@@ -355,11 +298,7 @@
 
 	pubsubResponse, err := global.pubsubPublisherClient.Publish(global.ctx, &publishRequest)
 	if err != nil {
-<<<<<<< HEAD
-		log.Println(glo.Entry{
-=======
-		log.Println(logging.Entry{
->>>>>>> 28f18fef
+		log.Println(glo.Entry{
 			MicroserviceName:   global.microserviceName,
 			InstanceName:       global.instanceName,
 			Environment:        global.environment,
@@ -373,11 +312,7 @@
 	now = time.Now()
 	latency := now.Sub(metadata.Timestamp)
 	latencyE2E := now.Sub(global.stepStack[0].StepTimestamp)
-<<<<<<< HEAD
 	log.Println(glo.Entry{
-=======
-	log.Println(logging.Entry{
->>>>>>> 28f18fef
 		MicroserviceName:     global.microserviceName,
 		InstanceName:         global.instanceName,
 		Environment:          global.environment,
@@ -390,10 +325,7 @@
 		LatencySeconds:       latency.Seconds(),
 		LatencyE2ESeconds:    latencyE2E.Seconds(),
 		StepStack:            global.stepStack,
-<<<<<<< HEAD
 		AssetInventoryOrigin: feedMessageGroup.Origin,
-=======
->>>>>>> 28f18fef
 	})
 	return nil
 }