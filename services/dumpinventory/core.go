// Copyright 2020 Google LLC
//
// Licensed under the Apache License, Version 2.0 (the 'License');
// you may not use this file except in compliance with the License.
// You may obtain a copy of the License at
//
//     http://www.apache.org/licenses/LICENSE-2.0
//
// Unless required by applicable law or agreed to in writing, software
// distributed under the License is distributed on an 'AS IS' BASIS,
// WITHOUT WARRANTIES OR CONDITIONS OF ANY KIND, either express or implied.
// See the License for the specific language governing permissions and
// limitations under the License.

package dumpinventory

import (
	"context"
	"fmt"
	"log"
	"os"
<<<<<<< HEAD
	"strings"
	"time"

	asset "cloud.google.com/go/asset/apiv1"
	"cloud.google.com/go/firestore"
=======
	"time"

	asset "cloud.google.com/go/asset/apiv1"
>>>>>>> 1b3f72ae
	"cloud.google.com/go/functions/metadata"
	assetpb "google.golang.org/genproto/googleapis/cloud/asset/v1"

	"github.com/BrunoReboul/ram/utilities/ffo"
<<<<<<< HEAD
	"github.com/BrunoReboul/ram/utilities/gfs"
=======
>>>>>>> 1b3f72ae
	"github.com/BrunoReboul/ram/utilities/gps"
	"github.com/BrunoReboul/ram/utilities/logging"
	"github.com/BrunoReboul/ram/utilities/solution"
	"github.com/google/uuid"
)

// Global structure for global variables to optimize the cloud function performances
type Global struct {
	assetClient         *asset.Client
	ctx                 context.Context
<<<<<<< HEAD
	dumpName            string
	environment         string
	firestoreClient     *firestore.Client
	instanceName        string
	microserviceName    string
	PubSubID            string
	projectID           string
	request             *assetpb.ExportAssetsRequest
	retryTimeOutSeconds int64
	step                logging.Step
	stepStack           logging.Steps
=======
	PubSubID            string
	request             *assetpb.ExportAssetsRequest
	retryTimeOutSeconds int64
>>>>>>> 1b3f72ae
}

// Initialize is to be executed in the init() function of the cloud function to optimize the cold start
func Initialize(ctx context.Context, global *Global) (err error) {
	log.SetFlags(0)
	global.ctx = ctx

	var instanceDeployment InstanceDeployment

<<<<<<< HEAD
	initID := fmt.Sprintf("%v", uuid.New())
	err = ffo.ReadUnmarshalYAML(solution.PathToFunctionCode+solution.SettingsFileName, &instanceDeployment)
	if err != nil {
		log.Println(logging.Entry{
			Severity:    "CRITICAL",
			Message:     "init_failed",
			Description: fmt.Sprintf("ReadUnmarshalYAML %s %v", solution.SettingsFileName, err),
			InitID:      initID,
		})
		return err
=======
	logEntryPrefix := fmt.Sprintf("init_id %s", uuid.New())
	log.Printf("%s function COLD START", logEntryPrefix)
	err = ffo.ReadUnmarshalYAML(solution.PathToFunctionCode+solution.SettingsFileName, &instanceDeployment)
	if err != nil {
		return fmt.Errorf("%s ReadUnmarshalYAML %s %v", logEntryPrefix, solution.SettingsFileName, err)
>>>>>>> 1b3f72ae
	}

	global.environment = instanceDeployment.Core.EnvironmentName
	global.instanceName = instanceDeployment.Core.InstanceName
	global.microserviceName = instanceDeployment.Core.ServiceName

	log.Println(logging.Entry{
		MicroserviceName: global.microserviceName,
		InstanceName:     global.instanceName,
		Environment:      global.environment,
		Severity:         "NOTICE",
		Message:          "coldstart",
		InitID:           initID,
	})

	global.retryTimeOutSeconds = instanceDeployment.Settings.Service.GCF.RetryTimeOutSeconds
	global.projectID = instanceDeployment.Core.SolutionSettings.Hosting.ProjectID

	global.dumpName = fmt.Sprintf("%s/%s.dump",
		instanceDeployment.Core.SolutionSettings.Hosting.GCS.Buckets.CAIExport.Name,
		os.Getenv("K_SERVICE"))

	var gcsDestinationURI assetpb.GcsDestination_Uri
	gcsDestinationURI.Uri = fmt.Sprintf("gs://%s", global.dumpName)

	var gcsDestination assetpb.GcsDestination
	gcsDestination.ObjectUri = &gcsDestinationURI

	var outputConfigGCSDestination assetpb.OutputConfig_GcsDestination
	outputConfigGCSDestination.GcsDestination = &gcsDestination

	var outputConfig assetpb.OutputConfig
	outputConfig.Destination = &outputConfigGCSDestination

	global.request = &assetpb.ExportAssetsRequest{}
	switch instanceDeployment.Settings.Instance.CAI.ContentType {
	case "RESOURCE":
		global.request.ContentType = assetpb.ContentType_RESOURCE
	case "IAM_POLICY":
		global.request.ContentType = assetpb.ContentType_IAM_POLICY
	default:
<<<<<<< HEAD
		log.Println(logging.Entry{
			MicroserviceName: global.microserviceName,
			InstanceName:     global.instanceName,
			Environment:      global.environment,
			Severity:         "CRITICAL",
			Message:          "init_failed",
			Description:      fmt.Sprintf("unsupported content type: %s", instanceDeployment.Settings.Instance.CAI.ContentType),
			InitID:           initID,
		})
		return err
=======
		return fmt.Errorf("%s unsupported content type: %s", logEntryPrefix, instanceDeployment.Settings.Instance.CAI.ContentType)
>>>>>>> 1b3f72ae
	}

	global.request.Parent = instanceDeployment.Settings.Instance.CAI.Parent
	global.request.AssetTypes = instanceDeployment.Settings.Instance.CAI.AssetTypes
	global.request.OutputConfig = &outputConfig

	global.assetClient, err = asset.NewClient(ctx)
	if err != nil {
<<<<<<< HEAD
		log.Println(logging.Entry{
			MicroserviceName: global.microserviceName,
			InstanceName:     global.instanceName,
			Environment:      global.environment,
			Severity:         "CRITICAL",
			Message:          "init_failed",
			Description:      fmt.Sprintf("asset.NewClient(ctx) %v", err),
			InitID:           initID,
		})
		return err
	}
	global.firestoreClient, err = firestore.NewClient(global.ctx, global.projectID)
	if err != nil {
		log.Println(logging.Entry{
			MicroserviceName: global.microserviceName,
			InstanceName:     global.instanceName,
			Environment:      global.environment,
			Severity:         "CRITICAL",
			Message:          "init_failed",
			Description:      fmt.Sprintf("firestore.NewClient %v", err),
			InitID:           initID,
		})
		return err
=======
		return fmt.Errorf("%s asset.NewClient: %v", logEntryPrefix, err)
>>>>>>> 1b3f72ae
	}
	return nil
}

// EntryPoint is the function to be executed for each cloud function occurence
func EntryPoint(ctxEvent context.Context, PubSubMessage gps.PubSubMessage, global *Global) error {
	// log.Println(string(PubSubMessage.Data))
	metadata, err := metadata.FromContext(ctxEvent)
	if err != nil {
		// Assume an error on the function invoker and try again.
<<<<<<< HEAD
		log.Println(logging.Entry{
			MicroserviceName:   global.microserviceName,
			InstanceName:       global.instanceName,
			Environment:        global.environment,
			Severity:           "CRITICAL",
			Message:            "redo_on_transient",
			Description:        fmt.Sprintf("pubsub_id no available metadata.FromContext: %v", err),
			TriggeringPubsubID: global.PubSubID,
		})
		return err
	}
	global.stepStack = nil
	global.PubSubID = metadata.EventID
	parts := strings.Split(metadata.Resource.Name, "/")
	global.step = logging.Step{
		StepID:        fmt.Sprintf("%s/%s", parts[len(parts)-1], global.PubSubID),
		StepTimestamp: metadata.Timestamp,
	}
	global.stepStack = append(global.stepStack, global.step)

	now := time.Now()
	d := now.Sub(metadata.Timestamp)
	log.Println(logging.Entry{
		MicroserviceName:           global.microserviceName,
		InstanceName:               global.instanceName,
		Environment:                global.environment,
		Severity:                   "NOTICE",
		Message:                    "start",
		TriggeringPubsubID:         global.PubSubID,
		TriggeringPubsubAgeSeconds: d.Seconds(),
		TriggeringPubsubTimestamp:  &metadata.Timestamp,
		Now:                        &now,
	})

	if d.Seconds() > float64(global.retryTimeOutSeconds) {
		log.Println(logging.Entry{
			MicroserviceName:           global.microserviceName,
			InstanceName:               global.instanceName,
			Environment:                global.environment,
			Severity:                   "CRITICAL",
			Message:                    "noretry",
			Description:                "Pubsub message too old",
			TriggeringPubsubID:         global.PubSubID,
			TriggeringPubsubAgeSeconds: d.Seconds(),
			TriggeringPubsubTimestamp:  &metadata.Timestamp,
			Now:                        &now,
		})
		return nil
	}

	operation, err := global.assetClient.ExportAssets(global.ctx, global.request)
	if err != nil {
		log.Println(logging.Entry{
			MicroserviceName:   global.microserviceName,
			InstanceName:       global.instanceName,
			Environment:        global.environment,
			Severity:           "CRITICAL",
			Message:            "redo_on_transient",
			Description:        fmt.Sprintf("global.assetClient.ExportAssets(global.ctx, global.request) %v", err),
			TriggeringPubsubID: global.PubSubID,
		})
		return err
	}
=======
		return fmt.Errorf("pubsub_id no available REDO_ON_TRANSIENT metadata.FromContext: %v", err)
	}
	global.PubSubID = metadata.EventID

	now := time.Now()
	d := now.Sub(metadata.Timestamp)
	if d.Seconds() > float64(global.retryTimeOutSeconds) {
		log.Printf("pubsub_id %s NORETRY_ERROR pubsub message too old. max age sec %d now %v event timestamp %s", global.PubSubID, global.retryTimeOutSeconds, now, metadata.Timestamp)
		return nil
	}

	operation, err := global.assetClient.ExportAssets(global.ctx, global.request)
	if err != nil {
		return fmt.Errorf("pubsub_id %s REDO_ON_TRANSIENT assetClient.ExportAssets: %v", global.PubSubID, err)
	}
	log.Printf("pubsub_id %s gcloud asset operations describe %s %v", operation.Name(), global.PubSubID, global.request)
>>>>>>> 1b3f72ae
	// do NOT wait for response to save function execution time, and avoid function timeout
	log.Println(logging.Entry{
		MicroserviceName:   global.microserviceName,
		InstanceName:       global.instanceName,
		Environment:        global.environment,
		Severity:           "INFO",
		Message:            fmt.Sprintf("gcloud asset operations describe %s", operation.Name()),
		TriggeringPubsubID: global.PubSubID,
	})
	err = gfs.RecordDump(global.ctx,
		global.dumpName,
		global.firestoreClient,
		global.stepStack,
		global.microserviceName,
		global.instanceName,
		global.environment,
		global.PubSubID,
		5)
	if err != nil {
		log.Println(logging.Entry{
			MicroserviceName:   global.microserviceName,
			InstanceName:       global.instanceName,
			Environment:        global.environment,
			Severity:           "CRITICAL",
			Message:            "noretry",
			Description:        fmt.Sprintf("recordDump %v", err),
			TriggeringPubsubID: global.PubSubID,
		})
		return nil
	}
	now = time.Now()
	latency := now.Sub(metadata.Timestamp)
	latencyE2E := now.Sub(global.stepStack[0].StepTimestamp)
	log.Println(logging.Entry{
		MicroserviceName:     global.microserviceName,
		InstanceName:         global.instanceName,
		Environment:          global.environment,
		Severity:             "NOTICE",
		Message:              fmt.Sprintf("finish export request to %s", global.dumpName),
		Description:          fmt.Sprintf("operationName %s request %v", operation.Name(), global.request),
		Now:                  &now,
		TriggeringPubsubID:   global.PubSubID,
		OriginEventTimestamp: &metadata.Timestamp,
		LatencySeconds:       latency.Seconds(),
		LatencyE2ESeconds:    latencyE2E.Seconds(),
		StepStack:            global.stepStack,
	})
	return nil
}<|MERGE_RESOLUTION|>--- conflicted
+++ resolved
@@ -19,25 +19,16 @@
 	"fmt"
 	"log"
 	"os"
-<<<<<<< HEAD
 	"strings"
 	"time"
 
 	asset "cloud.google.com/go/asset/apiv1"
 	"cloud.google.com/go/firestore"
-=======
-	"time"
-
-	asset "cloud.google.com/go/asset/apiv1"
->>>>>>> 1b3f72ae
 	"cloud.google.com/go/functions/metadata"
 	assetpb "google.golang.org/genproto/googleapis/cloud/asset/v1"
 
 	"github.com/BrunoReboul/ram/utilities/ffo"
-<<<<<<< HEAD
 	"github.com/BrunoReboul/ram/utilities/gfs"
-=======
->>>>>>> 1b3f72ae
 	"github.com/BrunoReboul/ram/utilities/gps"
 	"github.com/BrunoReboul/ram/utilities/logging"
 	"github.com/BrunoReboul/ram/utilities/solution"
@@ -48,7 +39,6 @@
 type Global struct {
 	assetClient         *asset.Client
 	ctx                 context.Context
-<<<<<<< HEAD
 	dumpName            string
 	environment         string
 	firestoreClient     *firestore.Client
@@ -60,11 +50,6 @@
 	retryTimeOutSeconds int64
 	step                logging.Step
 	stepStack           logging.Steps
-=======
-	PubSubID            string
-	request             *assetpb.ExportAssetsRequest
-	retryTimeOutSeconds int64
->>>>>>> 1b3f72ae
 }
 
 // Initialize is to be executed in the init() function of the cloud function to optimize the cold start
@@ -74,8 +59,7 @@
 
 	var instanceDeployment InstanceDeployment
 
-<<<<<<< HEAD
-	initID := fmt.Sprintf("%v", uuid.New())
+  initID := fmt.Sprintf("%v", uuid.New())
 	err = ffo.ReadUnmarshalYAML(solution.PathToFunctionCode+solution.SettingsFileName, &instanceDeployment)
 	if err != nil {
 		log.Println(logging.Entry{
@@ -85,13 +69,6 @@
 			InitID:      initID,
 		})
 		return err
-=======
-	logEntryPrefix := fmt.Sprintf("init_id %s", uuid.New())
-	log.Printf("%s function COLD START", logEntryPrefix)
-	err = ffo.ReadUnmarshalYAML(solution.PathToFunctionCode+solution.SettingsFileName, &instanceDeployment)
-	if err != nil {
-		return fmt.Errorf("%s ReadUnmarshalYAML %s %v", logEntryPrefix, solution.SettingsFileName, err)
->>>>>>> 1b3f72ae
 	}
 
 	global.environment = instanceDeployment.Core.EnvironmentName
@@ -133,7 +110,6 @@
 	case "IAM_POLICY":
 		global.request.ContentType = assetpb.ContentType_IAM_POLICY
 	default:
-<<<<<<< HEAD
 		log.Println(logging.Entry{
 			MicroserviceName: global.microserviceName,
 			InstanceName:     global.instanceName,
@@ -144,9 +120,6 @@
 			InitID:           initID,
 		})
 		return err
-=======
-		return fmt.Errorf("%s unsupported content type: %s", logEntryPrefix, instanceDeployment.Settings.Instance.CAI.ContentType)
->>>>>>> 1b3f72ae
 	}
 
 	global.request.Parent = instanceDeployment.Settings.Instance.CAI.Parent
@@ -155,7 +128,6 @@
 
 	global.assetClient, err = asset.NewClient(ctx)
 	if err != nil {
-<<<<<<< HEAD
 		log.Println(logging.Entry{
 			MicroserviceName: global.microserviceName,
 			InstanceName:     global.instanceName,
@@ -179,9 +151,6 @@
 			InitID:           initID,
 		})
 		return err
-=======
-		return fmt.Errorf("%s asset.NewClient: %v", logEntryPrefix, err)
->>>>>>> 1b3f72ae
 	}
 	return nil
 }
@@ -192,7 +161,6 @@
 	metadata, err := metadata.FromContext(ctxEvent)
 	if err != nil {
 		// Assume an error on the function invoker and try again.
-<<<<<<< HEAD
 		log.Println(logging.Entry{
 			MicroserviceName:   global.microserviceName,
 			InstanceName:       global.instanceName,
@@ -256,24 +224,6 @@
 		})
 		return err
 	}
-=======
-		return fmt.Errorf("pubsub_id no available REDO_ON_TRANSIENT metadata.FromContext: %v", err)
-	}
-	global.PubSubID = metadata.EventID
-
-	now := time.Now()
-	d := now.Sub(metadata.Timestamp)
-	if d.Seconds() > float64(global.retryTimeOutSeconds) {
-		log.Printf("pubsub_id %s NORETRY_ERROR pubsub message too old. max age sec %d now %v event timestamp %s", global.PubSubID, global.retryTimeOutSeconds, now, metadata.Timestamp)
-		return nil
-	}
-
-	operation, err := global.assetClient.ExportAssets(global.ctx, global.request)
-	if err != nil {
-		return fmt.Errorf("pubsub_id %s REDO_ON_TRANSIENT assetClient.ExportAssets: %v", global.PubSubID, err)
-	}
-	log.Printf("pubsub_id %s gcloud asset operations describe %s %v", operation.Name(), global.PubSubID, global.request)
->>>>>>> 1b3f72ae
 	// do NOT wait for response to save function execution time, and avoid function timeout
 	log.Println(logging.Entry{
 		MicroserviceName:   global.microserviceName,
