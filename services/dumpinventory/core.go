// Copyright 2020 Google LLC
//
// Licensed under the Apache License, Version 2.0 (the 'License');
// you may not use this file except in compliance with the License.
// You may obtain a copy of the License at
//
//     http://www.apache.org/licenses/LICENSE-2.0
//
// Unless required by applicable law or agreed to in writing, software
// distributed under the License is distributed on an 'AS IS' BASIS,
// WITHOUT WARRANTIES OR CONDITIONS OF ANY KIND, either express or implied.
// See the License for the specific language governing permissions and
// limitations under the License.

package dumpinventory

import (
	"context"
	"fmt"
	"log"
	"os"
	"strings"
	"time"

	asset "cloud.google.com/go/asset/apiv1"
	"cloud.google.com/go/firestore"
	"cloud.google.com/go/functions/metadata"
	assetpb "google.golang.org/genproto/googleapis/cloud/asset/v1"

	"github.com/BrunoReboul/ram/utilities/ffo"
	"github.com/BrunoReboul/ram/utilities/gfs"
<<<<<<< HEAD
	"github.com/BrunoReboul/ram/utilities/glo"
=======
>>>>>>> 28f18fef
	"github.com/BrunoReboul/ram/utilities/gps"
	"github.com/BrunoReboul/ram/utilities/logging"
	"github.com/BrunoReboul/ram/utilities/solution"
	"github.com/google/uuid"
)

// Global structure for global variables to optimize the cloud function performances
type Global struct {
	assetClient         *asset.Client
	ctx                 context.Context
	dumpName            string
	environment         string
	firestoreClient     *firestore.Client
	instanceName        string
	microserviceName    string
	PubSubID            string
	projectID           string
	request             *assetpb.ExportAssetsRequest
	retryTimeOutSeconds int64
<<<<<<< HEAD
	step                glo.Step
	stepStack           glo.Steps
=======
	step                logging.Step
	stepStack           logging.Steps
>>>>>>> 28f18fef
}

// Initialize is to be executed in the init() function of the cloud function to optimize the cold start
func Initialize(ctx context.Context, global *Global) (err error) {
	log.SetFlags(0)
	global.ctx = ctx

	var instanceDeployment InstanceDeployment

<<<<<<< HEAD
	initID := fmt.Sprintf("%v", uuid.New())
	err = ffo.ReadUnmarshalYAML(solution.PathToFunctionCode+solution.SettingsFileName, &instanceDeployment)
	if err != nil {
		log.Println(glo.Entry{
=======
  initID := fmt.Sprintf("%v", uuid.New())
	err = ffo.ReadUnmarshalYAML(solution.PathToFunctionCode+solution.SettingsFileName, &instanceDeployment)
	if err != nil {
		log.Println(logging.Entry{
>>>>>>> 28f18fef
			Severity:    "CRITICAL",
			Message:     "init_failed",
			Description: fmt.Sprintf("ReadUnmarshalYAML %s %v", solution.SettingsFileName, err),
			InitID:      initID,
		})
		return err
	}

	global.environment = instanceDeployment.Core.EnvironmentName
	global.instanceName = instanceDeployment.Core.InstanceName
	global.microserviceName = instanceDeployment.Core.ServiceName

<<<<<<< HEAD
	log.Println(glo.Entry{
=======
	log.Println(logging.Entry{
>>>>>>> 28f18fef
		MicroserviceName: global.microserviceName,
		InstanceName:     global.instanceName,
		Environment:      global.environment,
		Severity:         "NOTICE",
		Message:          "coldstart",
		InitID:           initID,
	})

	global.retryTimeOutSeconds = instanceDeployment.Settings.Service.GCF.RetryTimeOutSeconds
	global.projectID = instanceDeployment.Core.SolutionSettings.Hosting.ProjectID

	global.dumpName = fmt.Sprintf("%s/%s.dump",
		instanceDeployment.Core.SolutionSettings.Hosting.GCS.Buckets.CAIExport.Name,
		os.Getenv("K_SERVICE"))

	var gcsDestinationURI assetpb.GcsDestination_Uri
	gcsDestinationURI.Uri = fmt.Sprintf("gs://%s", global.dumpName)

	var gcsDestination assetpb.GcsDestination
	gcsDestination.ObjectUri = &gcsDestinationURI

	var outputConfigGCSDestination assetpb.OutputConfig_GcsDestination
	outputConfigGCSDestination.GcsDestination = &gcsDestination

	var outputConfig assetpb.OutputConfig
	outputConfig.Destination = &outputConfigGCSDestination

	global.request = &assetpb.ExportAssetsRequest{}
	switch instanceDeployment.Settings.Instance.CAI.ContentType {
	case "RESOURCE":
		global.request.ContentType = assetpb.ContentType_RESOURCE
	case "IAM_POLICY":
		global.request.ContentType = assetpb.ContentType_IAM_POLICY
	default:
<<<<<<< HEAD
		log.Println(glo.Entry{
=======
		log.Println(logging.Entry{
>>>>>>> 28f18fef
			MicroserviceName: global.microserviceName,
			InstanceName:     global.instanceName,
			Environment:      global.environment,
			Severity:         "CRITICAL",
			Message:          "init_failed",
			Description:      fmt.Sprintf("unsupported content type: %s", instanceDeployment.Settings.Instance.CAI.ContentType),
			InitID:           initID,
		})
		return err
	}

	global.request.Parent = instanceDeployment.Settings.Instance.CAI.Parent
	global.request.AssetTypes = instanceDeployment.Settings.Instance.CAI.AssetTypes
	global.request.OutputConfig = &outputConfig

	global.assetClient, err = asset.NewClient(ctx)
	if err != nil {
<<<<<<< HEAD
		log.Println(glo.Entry{
=======
		log.Println(logging.Entry{
>>>>>>> 28f18fef
			MicroserviceName: global.microserviceName,
			InstanceName:     global.instanceName,
			Environment:      global.environment,
			Severity:         "CRITICAL",
			Message:          "init_failed",
			Description:      fmt.Sprintf("asset.NewClient(ctx) %v", err),
			InitID:           initID,
		})
		return err
	}
	global.firestoreClient, err = firestore.NewClient(global.ctx, global.projectID)
	if err != nil {
<<<<<<< HEAD
		log.Println(glo.Entry{
=======
		log.Println(logging.Entry{
>>>>>>> 28f18fef
			MicroserviceName: global.microserviceName,
			InstanceName:     global.instanceName,
			Environment:      global.environment,
			Severity:         "CRITICAL",
			Message:          "init_failed",
			Description:      fmt.Sprintf("firestore.NewClient %v", err),
			InitID:           initID,
		})
		return err
	}
	return nil
}

// EntryPoint is the function to be executed for each cloud function occurence
func EntryPoint(ctxEvent context.Context, PubSubMessage gps.PubSubMessage, global *Global) error {
	// log.Println(string(PubSubMessage.Data))
	metadata, err := metadata.FromContext(ctxEvent)
	if err != nil {
		// Assume an error on the function invoker and try again.
<<<<<<< HEAD
		log.Println(glo.Entry{
=======
		log.Println(logging.Entry{
>>>>>>> 28f18fef
			MicroserviceName:   global.microserviceName,
			InstanceName:       global.instanceName,
			Environment:        global.environment,
			Severity:           "CRITICAL",
			Message:            "redo_on_transient",
			Description:        fmt.Sprintf("pubsub_id no available metadata.FromContext: %v", err),
			TriggeringPubsubID: global.PubSubID,
		})
		return err
	}
	global.stepStack = nil
	global.PubSubID = metadata.EventID
	parts := strings.Split(metadata.Resource.Name, "/")
<<<<<<< HEAD
	global.step = glo.Step{
=======
	global.step = logging.Step{
>>>>>>> 28f18fef
		StepID:        fmt.Sprintf("%s/%s", parts[len(parts)-1], global.PubSubID),
		StepTimestamp: metadata.Timestamp,
	}
	global.stepStack = append(global.stepStack, global.step)

	now := time.Now()
	d := now.Sub(metadata.Timestamp)
<<<<<<< HEAD
	log.Println(glo.Entry{
=======
	log.Println(logging.Entry{
>>>>>>> 28f18fef
		MicroserviceName:           global.microserviceName,
		InstanceName:               global.instanceName,
		Environment:                global.environment,
		Severity:                   "NOTICE",
		Message:                    "start",
		TriggeringPubsubID:         global.PubSubID,
		TriggeringPubsubAgeSeconds: d.Seconds(),
		TriggeringPubsubTimestamp:  &metadata.Timestamp,
		Now:                        &now,
	})

	if d.Seconds() > float64(global.retryTimeOutSeconds) {
<<<<<<< HEAD
		log.Println(glo.Entry{
=======
		log.Println(logging.Entry{
>>>>>>> 28f18fef
			MicroserviceName:           global.microserviceName,
			InstanceName:               global.instanceName,
			Environment:                global.environment,
			Severity:                   "CRITICAL",
			Message:                    "noretry",
			Description:                "Pubsub message too old",
			TriggeringPubsubID:         global.PubSubID,
			TriggeringPubsubAgeSeconds: d.Seconds(),
			TriggeringPubsubTimestamp:  &metadata.Timestamp,
			Now:                        &now,
		})
		return nil
	}

	operation, err := global.assetClient.ExportAssets(global.ctx, global.request)
	if err != nil {
<<<<<<< HEAD
		log.Println(glo.Entry{
=======
		log.Println(logging.Entry{
>>>>>>> 28f18fef
			MicroserviceName:   global.microserviceName,
			InstanceName:       global.instanceName,
			Environment:        global.environment,
			Severity:           "CRITICAL",
			Message:            "redo_on_transient",
			Description:        fmt.Sprintf("global.assetClient.ExportAssets(global.ctx, global.request) %v", err),
			TriggeringPubsubID: global.PubSubID,
		})
		return err
	}
	// do NOT wait for response to save function execution time, and avoid function timeout
<<<<<<< HEAD
	log.Println(glo.Entry{
=======
	log.Println(logging.Entry{
>>>>>>> 28f18fef
		MicroserviceName:   global.microserviceName,
		InstanceName:       global.instanceName,
		Environment:        global.environment,
		Severity:           "INFO",
		Message:            fmt.Sprintf("gcloud asset operations describe %s", operation.Name()),
		TriggeringPubsubID: global.PubSubID,
	})
	err = gfs.RecordDump(global.ctx,
		global.dumpName,
		global.firestoreClient,
		global.stepStack,
		global.microserviceName,
		global.instanceName,
		global.environment,
		global.PubSubID,
		5)
	if err != nil {
<<<<<<< HEAD
		log.Println(glo.Entry{
=======
		log.Println(logging.Entry{
>>>>>>> 28f18fef
			MicroserviceName:   global.microserviceName,
			InstanceName:       global.instanceName,
			Environment:        global.environment,
			Severity:           "CRITICAL",
			Message:            "noretry",
			Description:        fmt.Sprintf("recordDump %v", err),
			TriggeringPubsubID: global.PubSubID,
		})
		return nil
	}
	now = time.Now()
	latency := now.Sub(metadata.Timestamp)
	latencyE2E := now.Sub(global.stepStack[0].StepTimestamp)
<<<<<<< HEAD
	log.Println(glo.Entry{
=======
	log.Println(logging.Entry{
>>>>>>> 28f18fef
		MicroserviceName:     global.microserviceName,
		InstanceName:         global.instanceName,
		Environment:          global.environment,
		Severity:             "NOTICE",
		Message:              fmt.Sprintf("finish export request to %s", global.dumpName),
		Description:          fmt.Sprintf("operationName %s request %v", operation.Name(), global.request),
		Now:                  &now,
		TriggeringPubsubID:   global.PubSubID,
		OriginEventTimestamp: &metadata.Timestamp,
		LatencySeconds:       latency.Seconds(),
		LatencyE2ESeconds:    latencyE2E.Seconds(),
		StepStack:            global.stepStack,
<<<<<<< HEAD
		AssetInventoryOrigin: "batch-export",
=======
>>>>>>> 28f18fef
	})
	return nil
}<|MERGE_RESOLUTION|>--- conflicted
+++ resolved
@@ -29,10 +29,7 @@
 
 	"github.com/BrunoReboul/ram/utilities/ffo"
 	"github.com/BrunoReboul/ram/utilities/gfs"
-<<<<<<< HEAD
 	"github.com/BrunoReboul/ram/utilities/glo"
-=======
->>>>>>> 28f18fef
 	"github.com/BrunoReboul/ram/utilities/gps"
 	"github.com/BrunoReboul/ram/utilities/logging"
 	"github.com/BrunoReboul/ram/utilities/solution"
@@ -52,13 +49,8 @@
 	projectID           string
 	request             *assetpb.ExportAssetsRequest
 	retryTimeOutSeconds int64
-<<<<<<< HEAD
 	step                glo.Step
 	stepStack           glo.Steps
-=======
-	step                logging.Step
-	stepStack           logging.Steps
->>>>>>> 28f18fef
 }
 
 // Initialize is to be executed in the init() function of the cloud function to optimize the cold start
@@ -68,17 +60,10 @@
 
 	var instanceDeployment InstanceDeployment
 
-<<<<<<< HEAD
 	initID := fmt.Sprintf("%v", uuid.New())
 	err = ffo.ReadUnmarshalYAML(solution.PathToFunctionCode+solution.SettingsFileName, &instanceDeployment)
 	if err != nil {
 		log.Println(glo.Entry{
-=======
-  initID := fmt.Sprintf("%v", uuid.New())
-	err = ffo.ReadUnmarshalYAML(solution.PathToFunctionCode+solution.SettingsFileName, &instanceDeployment)
-	if err != nil {
-		log.Println(logging.Entry{
->>>>>>> 28f18fef
 			Severity:    "CRITICAL",
 			Message:     "init_failed",
 			Description: fmt.Sprintf("ReadUnmarshalYAML %s %v", solution.SettingsFileName, err),
@@ -91,11 +76,7 @@
 	global.instanceName = instanceDeployment.Core.InstanceName
 	global.microserviceName = instanceDeployment.Core.ServiceName
 
-<<<<<<< HEAD
-	log.Println(glo.Entry{
-=======
-	log.Println(logging.Entry{
->>>>>>> 28f18fef
+	log.Println(glo.Entry{
 		MicroserviceName: global.microserviceName,
 		InstanceName:     global.instanceName,
 		Environment:      global.environment,
@@ -130,11 +111,7 @@
 	case "IAM_POLICY":
 		global.request.ContentType = assetpb.ContentType_IAM_POLICY
 	default:
-<<<<<<< HEAD
-		log.Println(glo.Entry{
-=======
-		log.Println(logging.Entry{
->>>>>>> 28f18fef
+		log.Println(glo.Entry{
 			MicroserviceName: global.microserviceName,
 			InstanceName:     global.instanceName,
 			Environment:      global.environment,
@@ -152,11 +129,7 @@
 
 	global.assetClient, err = asset.NewClient(ctx)
 	if err != nil {
-<<<<<<< HEAD
-		log.Println(glo.Entry{
-=======
-		log.Println(logging.Entry{
->>>>>>> 28f18fef
+		log.Println(glo.Entry{
 			MicroserviceName: global.microserviceName,
 			InstanceName:     global.instanceName,
 			Environment:      global.environment,
@@ -169,11 +142,7 @@
 	}
 	global.firestoreClient, err = firestore.NewClient(global.ctx, global.projectID)
 	if err != nil {
-<<<<<<< HEAD
-		log.Println(glo.Entry{
-=======
-		log.Println(logging.Entry{
->>>>>>> 28f18fef
+		log.Println(glo.Entry{
 			MicroserviceName: global.microserviceName,
 			InstanceName:     global.instanceName,
 			Environment:      global.environment,
@@ -193,11 +162,7 @@
 	metadata, err := metadata.FromContext(ctxEvent)
 	if err != nil {
 		// Assume an error on the function invoker and try again.
-<<<<<<< HEAD
-		log.Println(glo.Entry{
-=======
-		log.Println(logging.Entry{
->>>>>>> 28f18fef
+		log.Println(glo.Entry{
 			MicroserviceName:   global.microserviceName,
 			InstanceName:       global.instanceName,
 			Environment:        global.environment,
@@ -211,11 +176,7 @@
 	global.stepStack = nil
 	global.PubSubID = metadata.EventID
 	parts := strings.Split(metadata.Resource.Name, "/")
-<<<<<<< HEAD
 	global.step = glo.Step{
-=======
-	global.step = logging.Step{
->>>>>>> 28f18fef
 		StepID:        fmt.Sprintf("%s/%s", parts[len(parts)-1], global.PubSubID),
 		StepTimestamp: metadata.Timestamp,
 	}
@@ -223,11 +184,7 @@
 
 	now := time.Now()
 	d := now.Sub(metadata.Timestamp)
-<<<<<<< HEAD
-	log.Println(glo.Entry{
-=======
-	log.Println(logging.Entry{
->>>>>>> 28f18fef
+	log.Println(glo.Entry{
 		MicroserviceName:           global.microserviceName,
 		InstanceName:               global.instanceName,
 		Environment:                global.environment,
@@ -240,11 +197,7 @@
 	})
 
 	if d.Seconds() > float64(global.retryTimeOutSeconds) {
-<<<<<<< HEAD
-		log.Println(glo.Entry{
-=======
-		log.Println(logging.Entry{
->>>>>>> 28f18fef
+		log.Println(glo.Entry{
 			MicroserviceName:           global.microserviceName,
 			InstanceName:               global.instanceName,
 			Environment:                global.environment,
@@ -261,11 +214,7 @@
 
 	operation, err := global.assetClient.ExportAssets(global.ctx, global.request)
 	if err != nil {
-<<<<<<< HEAD
-		log.Println(glo.Entry{
-=======
-		log.Println(logging.Entry{
->>>>>>> 28f18fef
+		log.Println(glo.Entry{
 			MicroserviceName:   global.microserviceName,
 			InstanceName:       global.instanceName,
 			Environment:        global.environment,
@@ -277,11 +226,7 @@
 		return err
 	}
 	// do NOT wait for response to save function execution time, and avoid function timeout
-<<<<<<< HEAD
-	log.Println(glo.Entry{
-=======
-	log.Println(logging.Entry{
->>>>>>> 28f18fef
+	log.Println(glo.Entry{
 		MicroserviceName:   global.microserviceName,
 		InstanceName:       global.instanceName,
 		Environment:        global.environment,
@@ -299,11 +244,7 @@
 		global.PubSubID,
 		5)
 	if err != nil {
-<<<<<<< HEAD
-		log.Println(glo.Entry{
-=======
-		log.Println(logging.Entry{
->>>>>>> 28f18fef
+		log.Println(glo.Entry{
 			MicroserviceName:   global.microserviceName,
 			InstanceName:       global.instanceName,
 			Environment:        global.environment,
@@ -317,11 +258,7 @@
 	now = time.Now()
 	latency := now.Sub(metadata.Timestamp)
 	latencyE2E := now.Sub(global.stepStack[0].StepTimestamp)
-<<<<<<< HEAD
-	log.Println(glo.Entry{
-=======
-	log.Println(logging.Entry{
->>>>>>> 28f18fef
+	log.Println(glo.Entry{
 		MicroserviceName:     global.microserviceName,
 		InstanceName:         global.instanceName,
 		Environment:          global.environment,
@@ -334,10 +271,7 @@
 		LatencySeconds:       latency.Seconds(),
 		LatencyE2ESeconds:    latencyE2E.Seconds(),
 		StepStack:            global.stepStack,
-<<<<<<< HEAD
 		AssetInventoryOrigin: "batch-export",
-=======
->>>>>>> 28f18fef
 	})
 	return nil
 }