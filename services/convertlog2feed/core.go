// Copyright 2020 Google LLC
//
// Licensed under the Apache License, Version 2.0 (the 'License');
// you may not use this file except in compliance with the License.
// You may obtain a copy of the License at
//
//     http://www.apache.org/licenses/LICENSE-2.0
//
// Unless required by applicable law or agreed to in writing, software
// distributed under the License is distributed on an 'AS IS' BASIS,
// WITHOUT WARRANTIES OR CONDITIONS OF ANY KIND, either express or implied.
// See the License for the specific language governing permissions and
// limitations under the License.

package convertlog2feed

import (
	"context"
	"encoding/json"
	"fmt"
	"log"
	"strings"
	"time"

	"github.com/BrunoReboul/ram/utilities/aut"
	"github.com/BrunoReboul/ram/utilities/cai"
	"github.com/BrunoReboul/ram/utilities/ffo"
	"github.com/BrunoReboul/ram/utilities/gfs"
	"github.com/BrunoReboul/ram/utilities/glo"
	"github.com/BrunoReboul/ram/utilities/gps"
	"github.com/BrunoReboul/ram/utilities/logging"
	"github.com/BrunoReboul/ram/utilities/solution"
	"github.com/BrunoReboul/ram/utilities/str"
	"github.com/google/uuid"
	"google.golang.org/api/cloudresourcemanager/v1"
	"google.golang.org/api/groupssettings/v1"
	"google.golang.org/api/iterator"
	"google.golang.org/api/option"

	"cloud.google.com/go/firestore"
	"cloud.google.com/go/functions/metadata"
	pubsub "cloud.google.com/go/pubsub/apiv1"
	admin "google.golang.org/api/admin/directory/v1"
	pubsubpb "google.golang.org/genproto/googleapis/pubsub/v1"
)

// Severity (string) incompatible with both pakage:
// loggingpb "google.golang.org/genproto/googleapis/logging/v2" got erro json: cannot unmarshal string into Go struct field LogEntry.severity of type ltype.LogSeverity
// "cloud.google.com/go/logging" got error json: cannot unmarshal string into Go struct field Entry.Severity of type logging.Severity
type logEntry struct {
	InsertID         string    `json:"insertId"`
	Timestamp        time.Time `json:"timestamp"`
	ReceiveTimestamp time.Time `json:"receiveTimestamp"`
	Resource         struct {
		Type   string            `json:"type"`
		Labels map[string]string `json:"labels"`
	} `json:"resource"`
	ProtoPayload json.RawMessage `json:"protoPayload"`
}

// https://developers.google.com/admin-sdk/reports/v1/reference/activity-ref-appendix-a/admin-event-names
type protoPayload struct {
	ServiceName  string `json:"serviceName"`
	MethodName   string `json:"methodName"`
	ResourceName string `json:"resourceName"`
	Metadata     struct {
		Events []event `json:"event"`
	} `json:"metadata"`
}

type event struct {
	EventName string          `json:"eventName"`
	EventType string          `json:"eventType"`
	Parameter json.RawMessage `json:"parameter"`
}

// https://developers.google.com/admin-sdk/reports/v1/appendix/activity/admin-group-settings#GROUP_SETTINGS
type groupSettingsParameters []struct {
	Label string `json:"label"`
	Name  string `json:"name"`
	Type  string `json:"type"`
	Value string `json:"value"`
}

// Global structure for global variables to optimize the cloud function performances
type Global struct {
	cloudresourcemanagerService *cloudresourcemanager.Service
	collectionID                string
	ctx                         context.Context
	dirAdminService             *admin.Service
	directoryCustomerID         string
	environment                 string
	firestoreClient             *firestore.Client
	GCIGroupMembersTopicName    string
	GCIGroupSettingsTopicName   string
	groupsSettingsService       *groupssettings.Service
	instanceName                string
	logEntry                    logEntry
<<<<<<< HEAD
	logStep                     glo.Step
=======
	logStep                     logging.Step
>>>>>>> 28f18fef
	microserviceName            string
	organizationID              string
	projectID                   string
	PubSubID                    string
	pubsubPublisherClient       *pubsub.PublisherClient
	retriesNumber               time.Duration
	retryTimeOutSeconds         int64
<<<<<<< HEAD
	step                        glo.Step
	stepStack                   glo.Steps
=======
	step                        logging.Step
	stepStack                   logging.Steps
>>>>>>> 28f18fef
	topicList                   []string
}

// Initialize is to be executed in the init() function of the cloud function to optimize the cold start
func Initialize(ctx context.Context, global *Global) (err error) {
	log.SetFlags(0)
	global.ctx = ctx

	var instanceDeployment InstanceDeployment
	var clientOption option.ClientOption
	var ok bool

	initID := fmt.Sprintf("%v", uuid.New())
	err = ffo.ReadUnmarshalYAML(solution.PathToFunctionCode+solution.SettingsFileName, &instanceDeployment)
	if err != nil {
<<<<<<< HEAD
		log.Println(glo.Entry{
=======
		log.Println(logging.Entry{
>>>>>>> 28f18fef
			Severity:    "CRITICAL",
			Message:     "init_failed",
			Description: fmt.Sprintf("ReadUnmarshalYAML %s %v", solution.SettingsFileName, err),
			InitID:      initID,
		})
		return err
	}

	global.environment = instanceDeployment.Core.EnvironmentName
	global.instanceName = instanceDeployment.Core.InstanceName
	global.microserviceName = instanceDeployment.Core.ServiceName

<<<<<<< HEAD
	log.Println(glo.Entry{
=======
	log.Println(logging.Entry{
>>>>>>> 28f18fef
		MicroserviceName: global.microserviceName,
		InstanceName:     global.instanceName,
		Environment:      global.environment,
		Severity:         "NOTICE",
		Message:          "coldstart",
		InitID:           initID,
	})

	gciAdminUserToImpersonate := instanceDeployment.Settings.Instance.GCI.SuperAdminEmail
	global.collectionID = instanceDeployment.Core.SolutionSettings.Hosting.FireStore.CollectionIDs.Assets
	global.GCIGroupMembersTopicName = instanceDeployment.Core.SolutionSettings.Hosting.Pubsub.TopicNames.GCIGroupMembers
	global.GCIGroupSettingsTopicName = instanceDeployment.Core.SolutionSettings.Hosting.Pubsub.TopicNames.GCIGroupSettings
	global.projectID = instanceDeployment.Core.SolutionSettings.Hosting.ProjectID
	global.retriesNumber = instanceDeployment.Settings.Service.RetriesNumber
	global.retryTimeOutSeconds = instanceDeployment.Settings.Service.GCF.RetryTimeOutSeconds
	keyJSONFilePath := solution.PathToFunctionCode + instanceDeployment.Settings.Service.KeyJSONFileName
	serviceAccountEmail := fmt.Sprintf("%s@%s.iam.gserviceaccount.com",
		instanceDeployment.Core.ServiceName,
		instanceDeployment.Core.SolutionSettings.Hosting.ProjectID)

	global.firestoreClient, err = firestore.NewClient(global.ctx, global.projectID)
	if err != nil {
<<<<<<< HEAD
		log.Println(glo.Entry{
=======
		log.Println(logging.Entry{
>>>>>>> 28f18fef
			MicroserviceName: global.microserviceName,
			InstanceName:     global.instanceName,
			Environment:      global.environment,
			Severity:         "CRITICAL",
			Message:          "init_failed",
			Description:      fmt.Sprintf("firestore.NewClient %v", err),
			InitID:           initID,
		})
		return err
	}

	serviceAccountKeyNames, err := gfs.ListKeyNames(ctx, global.firestoreClient, instanceDeployment.Core.ServiceName)
	if err != nil {
<<<<<<< HEAD
		log.Println(glo.Entry{
=======
		log.Println(logging.Entry{
>>>>>>> 28f18fef
			MicroserviceName: global.microserviceName,
			InstanceName:     global.instanceName,
			Environment:      global.environment,
			Severity:         "CRITICAL",
			Message:          "init_failed",
			Description:      fmt.Sprintf("gfs.ListKeyNames %v", err),
			InitID:           initID,
		})
		return err
	}

	if clientOption, ok = aut.GetClientOptionAndCleanKeys(ctx,
		serviceAccountEmail,
		keyJSONFilePath,
		instanceDeployment.Core.SolutionSettings.Hosting.ProjectID,
		gciAdminUserToImpersonate,
		[]string{"https://www.googleapis.com/auth/apps.groups.settings", "https://www.googleapis.com/auth/admin.directory.group.readonly"},
		serviceAccountKeyNames,
		initID,
		global.microserviceName,
		global.instanceName,
		global.environment); !ok {
		return fmt.Errorf("aut.GetClientOptionAndCleanKeys")
	}
	global.dirAdminService, err = admin.NewService(ctx, clientOption)
	if err != nil {
<<<<<<< HEAD
		log.Println(glo.Entry{
=======
		log.Println(logging.Entry{
>>>>>>> 28f18fef
			MicroserviceName: global.microserviceName,
			InstanceName:     global.instanceName,
			Environment:      global.environment,
			Severity:         "CRITICAL",
			Message:          "init_failed",
			Description:      fmt.Sprintf("admin.NewService %v", err),
			InitID:           initID,
		})
		return err
	}
	global.groupsSettingsService, err = groupssettings.NewService(ctx, clientOption)
	if err != nil {
<<<<<<< HEAD
		log.Println(glo.Entry{
=======
		log.Println(logging.Entry{
>>>>>>> 28f18fef
			MicroserviceName: global.microserviceName,
			InstanceName:     global.instanceName,
			Environment:      global.environment,
			Severity:         "CRITICAL",
			Message:          "init_failed",
			Description:      fmt.Sprintf("groupssettings.NewService %v", err),
			InitID:           initID,
		})
	}
	global.pubsubPublisherClient, err = pubsub.NewPublisherClient(global.ctx)
	if err != nil {
<<<<<<< HEAD
		log.Println(glo.Entry{
=======
		log.Println(logging.Entry{
>>>>>>> 28f18fef
			MicroserviceName: global.microserviceName,
			InstanceName:     global.instanceName,
			Environment:      global.environment,
			Severity:         "CRITICAL",
			Message:          "init_failed",
			Description:      fmt.Sprintf("global.pubsubPublisherClient %v", err),
			InitID:           initID,
		})
	}
	global.cloudresourcemanagerService, err = cloudresourcemanager.NewService(ctx)
	if err != nil {
<<<<<<< HEAD
		log.Println(glo.Entry{
=======
		log.Println(logging.Entry{
>>>>>>> 28f18fef
			MicroserviceName: global.microserviceName,
			InstanceName:     global.instanceName,
			Environment:      global.environment,
			Severity:         "CRITICAL",
			Message:          "init_failed",
			Description:      fmt.Sprintf("cloudresourcemanager.NewService %v", err),
			InitID:           initID,
		})
	}
	err = gps.GetTopicList(global.ctx, global.pubsubPublisherClient, global.projectID, &global.topicList)
	if err != nil {
<<<<<<< HEAD
		log.Println(glo.Entry{
=======
		log.Println(logging.Entry{
>>>>>>> 28f18fef
			MicroserviceName: global.microserviceName,
			InstanceName:     global.instanceName,
			Environment:      global.environment,
			Severity:         "CRITICAL",
			Message:          "init_failed",
			Description:      fmt.Sprintf("gps.GetTopicList %v", err),
			InitID:           initID,
		})
	}
	return nil
}

// EntryPoint is the function to be executed for each cloud function occurence
func EntryPoint(ctxEvent context.Context, PubSubMessage gps.PubSubMessage, global *Global) error {
	// log.Println(string(PubSubMessage.Data))
	metadata, err := metadata.FromContext(ctxEvent)
	if err != nil {
		// Assume an error on the function invoker and try again.
<<<<<<< HEAD
		log.Println(glo.Entry{
=======
		log.Println(logging.Entry{
>>>>>>> 28f18fef
			MicroserviceName:   global.microserviceName,
			InstanceName:       global.instanceName,
			Environment:        global.environment,
			Severity:           "CRITICAL",
			Message:            "redo_on_transient",
			Description:        fmt.Sprintf("pubsub_id no available metadata.FromContext: %v", err),
			TriggeringPubsubID: global.PubSubID,
		})
		return err
	}
	global.stepStack = nil
	global.PubSubID = metadata.EventID
	parts := strings.Split(metadata.Resource.Name, "/")
<<<<<<< HEAD
	global.step = glo.Step{
=======
	global.step = logging.Step{
>>>>>>> 28f18fef
		StepID:        fmt.Sprintf("%s/%s", parts[len(parts)-1], global.PubSubID),
		StepTimestamp: metadata.Timestamp,
	}

	now := time.Now()
	d := now.Sub(metadata.Timestamp)
<<<<<<< HEAD
	log.Println(glo.Entry{
=======
	log.Println(logging.Entry{
>>>>>>> 28f18fef
		MicroserviceName:           global.microserviceName,
		InstanceName:               global.instanceName,
		Environment:                global.environment,
		Severity:                   "NOTICE",
		Message:                    "start",
		TriggeringPubsubID:         global.PubSubID,
		TriggeringPubsubAgeSeconds: d.Seconds(),
		TriggeringPubsubTimestamp:  &metadata.Timestamp,
		Now:                        &now,
	})

	if d.Seconds() > float64(global.retryTimeOutSeconds) {
<<<<<<< HEAD
		log.Println(glo.Entry{
=======
		log.Println(logging.Entry{
>>>>>>> 28f18fef
			MicroserviceName:           global.microserviceName,
			InstanceName:               global.instanceName,
			Environment:                global.environment,
			Severity:                   "CRITICAL",
			Message:                    "noretry",
			Description:                "Pubsub message too old",
			TriggeringPubsubID:         global.PubSubID,
			TriggeringPubsubAgeSeconds: d.Seconds(),
			TriggeringPubsubTimestamp:  &metadata.Timestamp,
			Now:                        &now,
		})
		return nil
	}

	err = json.Unmarshal(PubSubMessage.Data, &global.logEntry)
	if err != nil {
<<<<<<< HEAD
		log.Println(glo.Entry{
=======
		log.Println(logging.Entry{
>>>>>>> 28f18fef
			MicroserviceName:   global.microserviceName,
			InstanceName:       global.instanceName,
			Environment:        global.environment,
			Severity:           "CRITICAL",
			Message:            "noretry",
			Description:        fmt.Sprintf("json.Unmarshal logentry %v %v", PubSubMessage.Data, err),
			TriggeringPubsubID: global.PubSubID,
		})
		return nil
	}
	global.logStep.StepTimestamp = global.logEntry.Timestamp

	switch global.logEntry.Resource.Type {
	case "audited_resource":
		switch global.logEntry.Resource.Labels["service"] {
		case "admin.googleapis.com":
			err = convertAdminActivityEvent(global)
			if err != nil {
				return fmt.Errorf("pubsub_id %s REDO_ON_TRANSIENT %v", global.PubSubID, err)
			}
			return nil
		default:
			log.Printf("pubsub_id %s NORETRY_ERROR unmanaged global.logEntry.Resource.Labels service  %s", global.PubSubID, global.logEntry.Resource.Labels["service"])
			now := time.Now()
			latency := now.Sub(global.step.StepTimestamp)
			latencyE2E := now.Sub(global.stepStack[0].StepTimestamp)
<<<<<<< HEAD
			log.Println(glo.Entry{
=======
			log.Println(logging.Entry{
>>>>>>> 28f18fef
				MicroserviceName:     global.microserviceName,
				InstanceName:         global.instanceName,
				Environment:          global.environment,
				Severity:             "NOTICE",
				Message:              "cancel",
				Description:          fmt.Sprintf("unmanaged global.logEntry.Resource.Labels service  %s", global.logEntry.Resource.Labels["service"]),
				Now:                  &now,
				TriggeringPubsubID:   global.PubSubID,
				OriginEventTimestamp: &global.stepStack[0].StepTimestamp,
				LatencySeconds:       latency.Seconds(),
				LatencyE2ESeconds:    latencyE2E.Seconds(),
				StepStack:            global.stepStack,
			})
			return nil
		}
	default:
		now := time.Now()
		latency := now.Sub(global.step.StepTimestamp)
		latencyE2E := now.Sub(global.stepStack[0].StepTimestamp)
<<<<<<< HEAD
		log.Println(glo.Entry{
=======
		log.Println(logging.Entry{
>>>>>>> 28f18fef
			MicroserviceName:     global.microserviceName,
			InstanceName:         global.instanceName,
			Environment:          global.environment,
			Severity:             "NOTICE",
			Message:              "cancel",
			Description:          fmt.Sprintf("unmanaged logEntry.Resource.Type %s", global.logEntry.Resource.Type),
			Now:                  &now,
			TriggeringPubsubID:   global.PubSubID,
			OriginEventTimestamp: &global.stepStack[0].StepTimestamp,
			LatencySeconds:       latency.Seconds(),
			LatencyE2ESeconds:    latencyE2E.Seconds(),
			StepStack:            global.stepStack,
		})
		return nil
	}
}

// https://developers.google.com/admin-sdk/reports/v1/reference/activity-ref-appendix-a/admin-event-names
func convertAdminActivityEvent(global *Global) (err error) {
	var protoPayload protoPayload

	err = json.Unmarshal(global.logEntry.ProtoPayload, &protoPayload)
	if err != nil {
<<<<<<< HEAD
		log.Println(glo.Entry{
=======
		log.Println(logging.Entry{
>>>>>>> 28f18fef
			MicroserviceName:   global.microserviceName,
			InstanceName:       global.instanceName,
			Environment:        global.environment,
			Severity:           "CRITICAL",
			Message:            "noretry",
			Description:        fmt.Sprintf("json.Unmarshal protoPaylaod %v %v", global.logEntry.ProtoPayload, err),
			TriggeringPubsubID: global.PubSubID,
		})
		return nil
	}
	global.logStep.StepID = fmt.Sprintf("%s/%s", protoPayload.ResourceName, global.logEntry.InsertID)
	global.stepStack = append(global.stepStack, global.logStep)
	global.stepStack = append(global.stepStack, global.step)

	parts := strings.Split(protoPayload.ResourceName, "/")
	global.organizationID = parts[1]
	getCustomerID(global)
	if global.directoryCustomerID == "" {
<<<<<<< HEAD
		log.Println(glo.Entry{
=======
		log.Println(logging.Entry{
>>>>>>> 28f18fef
			MicroserviceName:   global.microserviceName,
			InstanceName:       global.instanceName,
			Environment:        global.environment,
			Severity:           "CRITICAL",
			Message:            "noretry",
			Description:        "cannot get customer ID",
			TriggeringPubsubID: global.PubSubID,
		})
		return nil
	}

	for _, event := range protoPayload.Metadata.Events {
		switch event.EventType {
		case "GROUP_SETTINGS":
			return convertGroupSettings(&event, global)
		default:
			now := time.Now()
			latency := now.Sub(global.step.StepTimestamp)
			latencyE2E := now.Sub(global.stepStack[0].StepTimestamp)
<<<<<<< HEAD
			log.Println(glo.Entry{
=======
			log.Println(logging.Entry{
>>>>>>> 28f18fef
				MicroserviceName:     global.microserviceName,
				InstanceName:         global.instanceName,
				Environment:          global.environment,
				Severity:             "NOTICE",
				Message:              "cancel",
				Description:          fmt.Sprintf("unmanaged event.EventType %s", event.EventType),
				Now:                  &now,
				TriggeringPubsubID:   global.PubSubID,
				OriginEventTimestamp: &global.stepStack[0].StepTimestamp,
				LatencySeconds:       latency.Seconds(),
				LatencyE2ESeconds:    latencyE2E.Seconds(),
				StepStack:            global.stepStack,
			})
			return nil
		}
	}
	return nil
}
func getCustomerID(global *Global) {
	documentID := fmt.Sprintf("//cloudresourcemanager.googleapis.com/organizations/%s", global.organizationID)
	documentID = str.RevertSlash(documentID)
	documentPath := global.collectionID + "/" + documentID
	// log.Printf("documentPath %s", documentPath)
	documentSnap, found := gfs.GetDoc(global.ctx, global.firestoreClient, documentPath, global.retriesNumber)
	if found {
		// log.Printf("Found firestore document %s", documentPath)

		assetMap := documentSnap.Data()
		assetMapJSON, err := json.Marshal(assetMap)
		if err != nil {
<<<<<<< HEAD
			log.Println(glo.Entry{
=======
			log.Println(logging.Entry{
>>>>>>> 28f18fef
				MicroserviceName:   global.microserviceName,
				InstanceName:       global.instanceName,
				Environment:        global.environment,
				Severity:           "WARNING",
				Message:            "json.Marshal(assetMap)",
				Description:        fmt.Sprintf("assetMap %v err %v", assetMap, err),
				TriggeringPubsubID: global.PubSubID,
			})
			return
		}
		// log.Printf("%s", string(assetMapJSON))
		_ = assetMapJSON

		var assetInterface interface{} = assetMap["asset"]
		if asset, ok := assetInterface.(map[string]interface{}); ok {
			var resourceInterface interface{} = asset["resource"]
			if resource, ok := resourceInterface.(map[string]interface{}); ok {
				var dataInterface interface{} = resource["data"]
				if data, ok := dataInterface.(map[string]interface{}); ok {
					var ownerInterface interface{} = data["owner"]
					if owner, ok := ownerInterface.(map[string]interface{}); ok {
						var directoryCustomerIDInterface interface{} = owner["directoryCustomerId"]
						if directoryCustomerID, ok := directoryCustomerIDInterface.(string); ok {
							global.directoryCustomerID = directoryCustomerID
							return
						}
					}
				}
			}
		}
	} else {
		log.Printf("pubsub_id %s WARNING not found in firestore %s", global.PubSubID, documentPath)
<<<<<<< HEAD
		log.Println(glo.Entry{
=======
		log.Println(logging.Entry{
>>>>>>> 28f18fef
			MicroserviceName:   global.microserviceName,
			InstanceName:       global.instanceName,
			Environment:        global.environment,
			Severity:           "WARNING",
			Message:            "not found in firestore",
			Description:        fmt.Sprintf("documentPath %s", documentPath),
			TriggeringPubsubID: global.PubSubID,
		})
		//try resourcemamager API
		resp, err := global.cloudresourcemanagerService.Organizations.Get(global.organizationID).Context(global.ctx).Do()
		if err != nil {
<<<<<<< HEAD
			log.Println(glo.Entry{
=======
			log.Println(logging.Entry{
>>>>>>> 28f18fef
				MicroserviceName:   global.microserviceName,
				InstanceName:       global.instanceName,
				Environment:        global.environment,
				Severity:           "WARNING",
				Message:            "not found with resource manager",
				Description:        fmt.Sprintf("cloudresourcemanagerService.Organizations.Get orgID %s err %v ", global.organizationID, err),
				TriggeringPubsubID: global.PubSubID,
			})
		} else {
			global.directoryCustomerID = resp.Owner.DirectoryCustomerId
			return
		}
	}
	return
}

func convertGroupSettings(event *event, global *Global) (err error) {
	var parameters groupSettingsParameters
	err = json.Unmarshal(event.Parameter, &parameters)
	if err != nil {
<<<<<<< HEAD
		log.Println(glo.Entry{
=======
		log.Println(logging.Entry{
>>>>>>> 28f18fef
			MicroserviceName:   global.microserviceName,
			InstanceName:       global.instanceName,
			Environment:        global.environment,
			Severity:           "CRITICAL",
			Message:            "noretry",
			Description:        fmt.Sprintf("json.Unmarshal(event.Parameter, &parameters) %v %v", event.Parameter, err),
			TriggeringPubsubID: global.PubSubID,
		})
		return nil
	}
	var groupEmail string
	for _, parameter := range parameters {
		switch parameter.Name {
		case "GROUP_EMAIL":
			groupEmail = strings.ToLower(parameter.Value)
			// log.Printf("groupEmail %s", groupEmail)
		}
	}
	if groupEmail == "" {
<<<<<<< HEAD
		log.Println(glo.Entry{
=======
		log.Println(logging.Entry{
>>>>>>> 28f18fef
			MicroserviceName:   global.microserviceName,
			InstanceName:       global.instanceName,
			Environment:        global.environment,
			Severity:           "CRITICAL",
			Message:            "noretry",
			Description:        fmt.Sprintf("expected parameter GROUP_EMAIL not found, insertId %s", global.logEntry.InsertID),
			TriggeringPubsubID: global.PubSubID,
		})
		return nil
	}
	switch event.EventName {
	case "CREATE_GROUP", "CHANGE_GROUP_NAME", "CHANGE_GROUP_DESCRIPTION":
		// https://developers.google.com/admin-sdk/reports/v1/appendix/activity/admin-group-settings#CREATE_GROUP
		// https://developers.google.com/admin-sdk/reports/v1/appendix/activity/admin-group-settings#CHANGE_GROUP_NAME
		// https://developers.google.com/admin-sdk/reports/v1/appendix/activity/admin-group-settings#CHANGE_GROUP_DESCRIPTION
		return publishGroupCreationOrUpdate(groupEmail, global)
	case "DELETE_GROUP":
		// https://developers.google.com/admin-sdk/reports/v1/appendix/activity/admin-group-settings#DELETE_GROUP
		return publishGroupDeletion(groupEmail, global)
	case "ADD_GROUP_MEMBER", "UPDATE_GROUP_MEMBER":
		// https://developers.google.com/admin-sdk/reports/v1/appendix/activity/admin-group-settings#ADD_GROUP_MEMBER
		// https://developers.google.com/admin-sdk/reports/v1/appendix/activity/admin-group-settings#UPDATE_GROUP_MEMBER
		var memberEmail string
		for _, parameter := range parameters {
			switch parameter.Name {
			case "USER_EMAIL":
				// The parmeter is no only a user email. It is a member email, can be group, service account or user
				memberEmail = parameter.Value
			}
		}
		if memberEmail == "" {
			log.Printf("pubsub_id %s NORETRY_ERROR ADD_GROUP_MEMBER expected parameter USER_EMAIL aka member, not found, insertId %s", global.PubSubID, global.logEntry.InsertID)
			return nil
		}
		return publishGroupMemberCreationOrUpdate(groupEmail, memberEmail, global)
	case "REMOVE_GROUP_MEMBER":
		// https://developers.google.com/admin-sdk/reports/v1/appendix/activity/admin-group-settings#REMOVE_GROUP_MEMBER
		var memberEmail string
		for _, parameter := range parameters {
			switch parameter.Name {
			case "USER_EMAIL":
				// The parmeter is no only a user email. It is a member email, can be group, service account or user
				memberEmail = parameter.Value
			}
		}
		if memberEmail == "" {
			log.Printf("pubsub_id %s NORETRY_ERROR ADD_GROUP_MEMBER expected parameter USER_EMAIL aka member, not found, insertId %s", global.PubSubID, global.logEntry.InsertID)
<<<<<<< HEAD
			log.Println(glo.Entry{
=======
			log.Println(logging.Entry{
>>>>>>> 28f18fef
				MicroserviceName:   global.microserviceName,
				InstanceName:       global.instanceName,
				Environment:        global.environment,
				Severity:           "CRITICAL",
				Message:            "noretry",
				Description:        fmt.Sprintf("ADD_GROUP_MEMBER expected parameter USER_EMAIL aka member, not found, insertId %s", global.logEntry.InsertID),
				TriggeringPubsubID: global.PubSubID,
			})
			return nil
		}
		return publishGroupMemberDeletion(groupEmail, memberEmail, global)
	case "CHANGE_GROUP_SETTING":
		// https://developers.google.com/admin-sdk/reports/v1/appendix/activity/admin-group-settings#CHANGE_GROUP_SETTING
		return publishGroupSettings(groupEmail, global)
	default:
		now := time.Now()
		latency := now.Sub(global.step.StepTimestamp)
		latencyE2E := now.Sub(global.stepStack[0].StepTimestamp)
<<<<<<< HEAD
		log.Println(glo.Entry{
=======
		log.Println(logging.Entry{
>>>>>>> 28f18fef
			MicroserviceName:     global.microserviceName,
			InstanceName:         global.instanceName,
			Environment:          global.environment,
			Severity:             "NOTICE",
			Message:              "cancel",
			Description:          fmt.Sprintf("unmanaged event.EventName %s", event.EventName),
			Now:                  &now,
			TriggeringPubsubID:   global.PubSubID,
			OriginEventTimestamp: &global.stepStack[0].StepTimestamp,
			LatencySeconds:       latency.Seconds(),
			LatencyE2ESeconds:    latencyE2E.Seconds(),
			StepStack:            global.stepStack,
		})
		return nil
		// https://developers.google.com/admin-sdk/reports/v1/appendix/activity/admin-group-settings#GROUP_LIST_DOWNLOAD
		// https://developers.google.com/admin-sdk/reports/v1/appendix/activity/admin-group-settings#UPDATE_GROUP_MEMBER_DELIVERY_SETTINGS
		// https://developers.google.com/admin-sdk/reports/v1/appendix/activity/admin-group-settings#UPDATE_GROUP_MEMBER_DELIVERY_SETTINGS_CAN_EMAIL_OVERRIDE
		// https://developers.google.com/admin-sdk/reports/v1/appendix/activity/admin-group-settings#GROUP_MEMBER_BULK_UPLOAD
		// https://developers.google.com/admin-sdk/reports/v1/appendix/activity/admin-group-settings#GROUP_MEMBERS_DOWNLOAD
		// https://developers.google.com/admin-sdk/reports/v1/appendix/activity/admin-group-settings#WHITELISTED_GROUPS_UPDATED
	}
}

func publishGroupCreationOrUpdate(groupEmail string, global *Global) (err error) {
	group, err := getGroupFromEmail(groupEmail, global)
	if err != nil {
		return err
	}
	var feedMessage cai.FeedMessageGroup
	feedMessage.Window.StartTime = global.logEntry.Timestamp
	feedMessage.Origin = "real-time-log-export"
	feedMessage.Deleted = false
	feedMessage.Asset.Ancestors = []string{fmt.Sprintf("directories/%s", global.directoryCustomerID)}
	feedMessage.Asset.AncestryPath = fmt.Sprintf("directories/%s", global.directoryCustomerID)
	feedMessage.Asset.AssetType = "www.googleapis.com/admin/directory/groups"
	feedMessage.Asset.Name = fmt.Sprintf("//directories/%s/groups/%s", global.directoryCustomerID, group.Id)
	feedMessage.Asset.Resource = group
	feedMessage.Asset.Resource.Etag = ""
	feedMessage.StepStack = global.stepStack
	return publishGroup(feedMessage, feedMessage.Deleted, groupEmail, feedMessage.Asset.Name, global)
}

func publishGroupDeletion(groupEmail string, global *Global) (err error) {
	assets := global.firestoreClient.Collection(global.collectionID)
	query := assets.Where(
		"asset.assetType", "==", "www.googleapis.com/admin/directory/groups").Where(
		"asset.resource.email", "==", strings.ToLower(groupEmail))
	var documentSnap *firestore.DocumentSnapshot
	iter := query.Documents(global.ctx)
	defer iter.Stop()
	// multiple documents may be found in case of orphans in cache
	type cachedFeedMessageGroup struct {
		Asset struct {
			Name         string   `firestore:"name" json:"name"`
			AssetType    string   `firestore:"assetType" json:"assetType"`
			Ancestors    []string `firestore:"ancestors" json:"ancestors"`
			AncestryPath string   `firestore:"ancestryPath" json:"ancestryPath"`
			Resource     struct {
				Email string `firestore:"email" json:"email"`
				ID    string `firestore:"id" json:"id"`
				Kind  string `firestore:"kind" json:"kind"`
				Name  string `firestore:"name" json:"name"`
			} `firestore:"resource" json:"resource"`
		} `firestore:"asset" json:"asset"`
		Deleted bool   `firestore:"deleted" json:"deleted"`
		Origin  string `firestore:"origin" json:"origin"`
		Window  struct {
			StartTime time.Time `firestore:"startTime" json:"startTime"`
		} `firestore:"window" json:"window"`
		StepStack []struct {
			StepID        string    `firestore:"step_id" json:"step_id,omitempty"`
			StepTimestamp time.Time `firestore:"step_timestamp" json:"step_timestamp,omitempty"`
		} `firestore:"stepStack" json:"stepStack"`
	}
	var retreivedFeedMessageGroup cachedFeedMessageGroup
	found := false
	var i int64
	for {
		if i > 0 {
<<<<<<< HEAD
			log.Println(glo.Entry{
=======
			log.Println(logging.Entry{
>>>>>>> 28f18fef
				MicroserviceName:   global.microserviceName,
				InstanceName:       global.instanceName,
				Environment:        global.environment,
				Severity:           "INFO",
				Message:            "cleaning cache group orphans",
				Description:        fmt.Sprintf("iteration %d", i),
				TriggeringPubsubID: global.PubSubID,
			})
		}
		i++
		documentSnap, err = iter.Next()
		if err == iterator.Done {
			break
		}
		if err != nil {
			return fmt.Errorf("publishGroupDeletion iter.Next() %v", err)
		}
		if documentSnap.Exists() {
			found = true
			err = documentSnap.DataTo(&retreivedFeedMessageGroup)
			if err != nil {
				return fmt.Errorf("publishGroupDeletion documentSnap.DataTo %v", err)
			}

			// Updating fields
			retreivedFeedMessageGroup.Window.StartTime = global.logEntry.Timestamp
			retreivedFeedMessageGroup.Origin = "real-time-log-export"
			retreivedFeedMessageGroup.Deleted = true
			for _, step := range global.stepStack {
				retreivedFeedMessageGroup.StepStack = append(retreivedFeedMessageGroup.StepStack, struct {
					StepID        string    `firestore:"step_id" json:"step_id,omitempty"`
					StepTimestamp time.Time `firestore:"step_timestamp" json:"step_timestamp,omitempty"`
				}{
					StepID:        step.StepID,
					StepTimestamp: step.StepTimestamp,
				})
			}

			err = publishGroup(retreivedFeedMessageGroup,
				retreivedFeedMessageGroup.Deleted,
				retreivedFeedMessageGroup.Asset.Resource.Email,
				retreivedFeedMessageGroup.Asset.Name,
				global)
			if err != nil {
				return fmt.Errorf("publishGroup(retreivedFeedMessageGroup %v", err)
			}
		} else {
			return fmt.Errorf("document does not exist %s", documentSnap.Ref.Path)
		}
	}
	if !found {
<<<<<<< HEAD
		log.Println(glo.Entry{
=======
		log.Println(logging.Entry{
>>>>>>> 28f18fef
			MicroserviceName:   global.microserviceName,
			InstanceName:       global.instanceName,
			Environment:        global.environment,
			Severity:           "WARNING",
			Message:            "deleted group not found in cache, cannot clean up RAM data",
			Description:        fmt.Sprintf("groupEmail %s", groupEmail),
			TriggeringPubsubID: global.PubSubID,
		})
	}
	return nil
}

func publishGroup(feedMessage interface{}, isDeleted bool, groupEmail string, assetName string, global *Global) (err error) {
	feedMessageJSON, err := json.Marshal(feedMessage)
	if err != nil {
<<<<<<< HEAD
		log.Println(glo.Entry{
=======
		log.Println(logging.Entry{
>>>>>>> 28f18fef
			MicroserviceName:   global.microserviceName,
			InstanceName:       global.instanceName,
			Environment:        global.environment,
			Severity:           "CRITICAL",
			Message:            "noretry",
			Description:        fmt.Sprintf("publishGroup json.Marshal(feedMessage) %v %v", feedMessage, err),
			TriggeringPubsubID: global.PubSubID,
		})
		return nil
	}
	var pubSubMessage pubsubpb.PubsubMessage
	pubSubMessage.Data = feedMessageJSON

	var pubsubMessages []*pubsubpb.PubsubMessage
	pubsubMessages = append(pubsubMessages, &pubSubMessage)

	var publishRequest pubsubpb.PublishRequest
	topicShortName := fmt.Sprintf("gci-groups-%s", global.directoryCustomerID)
	if err = gps.CreateTopic(global.ctx, global.pubsubPublisherClient, &global.topicList, topicShortName, global.projectID); err != nil {
<<<<<<< HEAD
		log.Println(glo.Entry{
=======
		log.Println(logging.Entry{
>>>>>>> 28f18fef
			MicroserviceName:   global.microserviceName,
			InstanceName:       global.instanceName,
			Environment:        global.environment,
			Severity:           "CRITICAL",
			Message:            "noretry",
			Description:        fmt.Sprintf("gps.CreateTopic %s %v", topicShortName, err),
			TriggeringPubsubID: global.PubSubID,
		})
		return nil
	}
	topicName := fmt.Sprintf("projects/%s/topics/%s", global.projectID, topicShortName)
	publishRequest.Topic = topicName
	publishRequest.Messages = pubsubMessages

	pubsubResponse, err := global.pubsubPublisherClient.Publish(global.ctx, &publishRequest)
	if err != nil {
		// log.Printf("publish err no nil %v", err)
		return fmt.Errorf("%s global.pubsubPublisherClient.Publish: %v", topicShortName, err)
	}
	now := time.Now()
	latency := now.Sub(global.step.StepTimestamp)
	latencyE2E := now.Sub(global.stepStack[0].StepTimestamp)
<<<<<<< HEAD
	log.Println(glo.Entry{
=======
	log.Println(logging.Entry{
>>>>>>> 28f18fef
		MicroserviceName:     global.microserviceName,
		InstanceName:         global.instanceName,
		Environment:          global.environment,
		Severity:             "NOTICE",
		Message:              fmt.Sprintf("finish group %s", groupEmail),
		Description:          fmt.Sprintf("group published to pubsub %s (isdeleted status=%v) %s topic %s ids %v %s", groupEmail, isDeleted, assetName, topicName, pubsubResponse.MessageIds, string(feedMessageJSON)),
		Now:                  &now,
		TriggeringPubsubID:   global.PubSubID,
		OriginEventTimestamp: &global.stepStack[0].StepTimestamp,
		LatencySeconds:       latency.Seconds(),
		LatencyE2ESeconds:    latencyE2E.Seconds(),
		StepStack:            global.stepStack,
<<<<<<< HEAD
		AssetInventoryOrigin: "real-time-log-export",
=======
>>>>>>> 28f18fef
	})
	return nil
}

func publishGroupMemberCreationOrUpdate(groupEmail string, memberEmail string, global *Global) (err error) {
	var groupMember *admin.Member
	var groupID string
	// groupKey: The value can be the group's email address, group alias, or the unique group ID.
	// memberKey: The value can be the member's (group or user) primary email address, alias, or unique ID
	// https://developers.google.com/admin-sdk/directory/v1/reference/members/get
	groupMember, err = global.dirAdminService.Members.Get(groupEmail, memberEmail).Context(global.ctx).Do()
	if err != nil {
		return fmt.Errorf("dirAdminService.Members.Get %v", err)
	}
	group, err := getGroupFromEmail(groupEmail, global)
	if err != nil {
		return err
	}
	groupID = group.Id

	var feedMessage cai.FeedMessageMember
	feedMessage.Asset.Ancestors = []string{fmt.Sprintf("directories/%s", global.directoryCustomerID)}
	feedMessage.Asset.AncestryPath = fmt.Sprintf("directories/%s", global.directoryCustomerID)
	feedMessage.Asset.Name = fmt.Sprintf("//directories/%s/groups/%s/members/%s", global.directoryCustomerID, groupID, groupMember.Id)
	feedMessage.Asset.AssetType = "www.googleapis.com/admin/directory/members"
	feedMessage.Asset.Resource.GroupEmail = groupEmail
	feedMessage.Asset.Resource.MemberEmail = memberEmail
	feedMessage.Asset.Resource.ID = groupMember.Id
	feedMessage.Asset.Resource.Kind = groupMember.Kind
	feedMessage.Asset.Resource.Role = groupMember.Role
	feedMessage.Asset.Resource.Type = groupMember.Type

	feedMessage.Window.StartTime = global.logEntry.Timestamp
	feedMessage.Origin = "real-time-log-export"
	feedMessage.Deleted = false
	feedMessage.StepStack = global.stepStack
	return publishGroupMember(feedMessage, feedMessage.Deleted, groupEmail, memberEmail, feedMessage.Asset.Name, global)
}

func publishGroupMemberDeletion(groupEmail string, memberEmail string, global *Global) (err error) {
	assets := global.firestoreClient.Collection(global.collectionID)
	query := assets.Where(
		"asset.assetType", "==", "www.googleapis.com/admin/directory/members").Where(
		"asset.resource.groupEmail", "==", strings.ToLower(groupEmail)).Where(
		"asset.resource.memberEmail", "==", strings.ToLower(memberEmail))
	var documentSnap *firestore.DocumentSnapshot
	iter := query.Documents(global.ctx)
	defer iter.Stop()
	// multiple documents may be found in case of orphans in cache
	type cachedFeedMessageGroupMember struct {
		Asset struct {
			Name         string   `firestore:"name" json:"name"`
			AssetType    string   `firestore:"assetType" json:"assetType"`
			Ancestors    []string `firestore:"ancestors" json:"ancestors"`
			AncestryPath string   `firestore:"ancestryPath" json:"ancestryPath"`
			Resource     struct {
				GroupEmail  string `firestore:"groupEmail" json:"groupEmail"`
				ID          string `firestore:"id" json:"id"`
				Kind        string `firestore:"kind" json:"kind"`
				MemberEmail string `firestore:"memberEmail" json:"memberEmail"`
				Role        string `firestore:"role" json:"role"`
				Type        string `firestore:"type" json:"type"`
			} `firestore:"resource" json:"resource"`
		} `firestore:"asset" json:"asset"`
		Deleted bool   `firestore:"deleted" json:"deleted"`
		Origin  string `firestore:"origin" json:"origin"`
		Window  struct {
			StartTime time.Time `firestore:"startTime" json:"startTime"`
		} `firestore:"window" json:"window"`
		StepStack []struct {
			StepID        string    `firestore:"step_id" json:"step_id,omitempty"`
			StepTimestamp time.Time `firestore:"step_timestamp" json:"step_timestamp,omitempty"`
		} `firestore:"stepStack" json:"stepStack"`
	}
	var retreivedFeedMessageGroupMember cachedFeedMessageGroupMember
	found := false
	var i int64
	for {
		if i > 0 {
<<<<<<< HEAD
			log.Println(glo.Entry{
=======
			log.Println(logging.Entry{
>>>>>>> 28f18fef
				MicroserviceName:   global.microserviceName,
				InstanceName:       global.instanceName,
				Environment:        global.environment,
				Severity:           "INFO",
				Message:            "cleaning cache groupMember orphans",
				Description:        fmt.Sprintf("iteration %d", i),
				TriggeringPubsubID: global.PubSubID,
			})
		}
		i++
		documentSnap, err = iter.Next()
		if err == iterator.Done {
			break
		}
		if err != nil {
			return fmt.Errorf("publishGroupMemberDeletion iter.Next() %v", err)
		}
		if documentSnap.Exists() {
			found = true
			err = documentSnap.DataTo(&retreivedFeedMessageGroupMember)
			if err != nil {
				return fmt.Errorf("publishGroupMemberDeletion documentSnap.DataTo %v", err)
			}

			// Updating fields
			retreivedFeedMessageGroupMember.Window.StartTime = global.logEntry.Timestamp
			retreivedFeedMessageGroupMember.Origin = "real-time-log-export"
			retreivedFeedMessageGroupMember.Deleted = true
			for _, step := range global.stepStack {
				retreivedFeedMessageGroupMember.StepStack = append(retreivedFeedMessageGroupMember.StepStack, struct {
					StepID        string    `firestore:"step_id" json:"step_id,omitempty"`
					StepTimestamp time.Time `firestore:"step_timestamp" json:"step_timestamp,omitempty"`
				}{
					StepID:        step.StepID,
					StepTimestamp: step.StepTimestamp,
				})
			}

			err = publishGroupMember(retreivedFeedMessageGroupMember,
				retreivedFeedMessageGroupMember.Deleted,
				retreivedFeedMessageGroupMember.Asset.Resource.GroupEmail,
				retreivedFeedMessageGroupMember.Asset.Resource.MemberEmail,
				retreivedFeedMessageGroupMember.Asset.Name,
				global)
			if err != nil {
				return fmt.Errorf("publishGroup(retreivedFeedMessageGroupMember %v", err)
			}
		} else {
			return fmt.Errorf("document does not exist %s", documentSnap.Ref.Path)
		}
	}
	if !found {
		log.Printf("pubsub_id %s NORETRY_ERROR deleted groupMember not found in cache, cannot clean up RAM data member %s group %s", global.PubSubID, memberEmail, groupEmail)
<<<<<<< HEAD
		log.Println(glo.Entry{
=======
		log.Println(logging.Entry{
>>>>>>> 28f18fef
			MicroserviceName:   global.microserviceName,
			InstanceName:       global.instanceName,
			Environment:        global.environment,
			Severity:           "WARNING",
			Message:            "deleted groupMember not found in cache, cannot clean up RAM data",
			Description:        fmt.Sprintf("member %s group %s", memberEmail, groupEmail),
			TriggeringPubsubID: global.PubSubID,
		})
	}
	return nil
}

func publishGroupMember(feedMessage interface{}, isDeleted bool, groupEmail string, memberEmail string, assetName string, global *Global) (err error) {
	feedMessageJSON, err := json.Marshal(feedMessage)
	if err != nil {
		log.Printf("pubsub_id %s NORETRY_ERROR %s json.Marshal(feedMessage): %v", global.PubSubID, assetName, err)
<<<<<<< HEAD
		log.Println(glo.Entry{
=======
		log.Println(logging.Entry{
>>>>>>> 28f18fef
			MicroserviceName:   global.microserviceName,
			InstanceName:       global.instanceName,
			Environment:        global.environment,
			Severity:           "CRITICAL",
			Message:            "noretry",
			Description:        fmt.Sprintf("publishGroupMember json.Marshal(feedMessage) %v %v", feedMessage, err),
			TriggeringPubsubID: global.PubSubID,
		})
		return nil
	}
	var pubSubMessage pubsubpb.PubsubMessage
	pubSubMessage.Data = feedMessageJSON

	var pubsubMessages []*pubsubpb.PubsubMessage
	pubsubMessages = append(pubsubMessages, &pubSubMessage)

	var publishRequest pubsubpb.PublishRequest
	publishRequest.Topic = fmt.Sprintf("projects/%s/topics/%s", global.projectID, global.GCIGroupMembersTopicName)
	publishRequest.Messages = pubsubMessages

	pubsubResponse, err := global.pubsubPublisherClient.Publish(global.ctx, &publishRequest)
	if err != nil {
		return fmt.Errorf("%s global.pubsubPublisherClient.Publish: %v", publishRequest.Topic, err)
	}
	now := time.Now()
	latency := now.Sub(global.step.StepTimestamp)
	latencyE2E := now.Sub(global.stepStack[0].StepTimestamp)
<<<<<<< HEAD
	log.Println(glo.Entry{
=======
	log.Println(logging.Entry{
>>>>>>> 28f18fef
		MicroserviceName:     global.microserviceName,
		InstanceName:         global.instanceName,
		Environment:          global.environment,
		Severity:             "NOTICE",
		Message:              fmt.Sprintf("finish member %s in group %s", memberEmail, groupEmail),
		Description:          fmt.Sprintf("groupMember published to pubsub %s in group %s (isdeleted status=%v) %s topic %s ids %v %s", memberEmail, groupEmail, isDeleted, assetName, global.GCIGroupMembersTopicName, pubsubResponse.MessageIds, string(feedMessageJSON)),
		Now:                  &now,
		TriggeringPubsubID:   global.PubSubID,
		OriginEventTimestamp: &global.stepStack[0].StepTimestamp,
		LatencySeconds:       latency.Seconds(),
		LatencyE2ESeconds:    latencyE2E.Seconds(),
		StepStack:            global.stepStack,
<<<<<<< HEAD
		AssetInventoryOrigin: "real-time-log-export",
=======
>>>>>>> 28f18fef
	})
	return nil
}

func publishGroupSettings(groupEmail string, global *Global) (err error) {
	var feedMessageGroupSettings cai.FeedMessageGroupSettings
	feedMessageGroupSettings.Window.StartTime = global.logEntry.Timestamp
	feedMessageGroupSettings.Origin = "real-time-log-export"
	feedMessageGroupSettings.Asset.AssetType = "groupssettings.googleapis.com/groupSettings"
	feedMessageGroupSettings.Deleted = false
	feedMessageGroupSettings.StepStack = global.stepStack

	var groupID string
	groupSettings, err := global.groupsSettingsService.Groups.Get(groupEmail).Do()
	if err != nil {
		return fmt.Errorf("groupsSettingsService.Groups.Get: %s %v", groupEmail, err)
	}
	feedMessageGroupSettings.Asset.Resource = groupSettings

	group, err := getGroupFromEmail(groupEmail, global)
	if err != nil {
		return err
	}
	groupID = group.Id

	feedMessageGroupSettings.Asset.AncestryPath = fmt.Sprintf("directories/%s", global.directoryCustomerID)
	feedMessageGroupSettings.Asset.Ancestors = []string{fmt.Sprintf("directories/%s", global.directoryCustomerID)}
	feedMessageGroupSettings.Asset.Name = fmt.Sprintf("//directories/%s/groups/%s/groupSettings", global.directoryCustomerID, groupID)

	feedMessageGroupSettingsJSON, err := json.Marshal(feedMessageGroupSettings)
	if err != nil {
		log.Printf("pubsub_id %s NORETRY_ERROR json.Marshal(feedMessageGroupSettings)", global.PubSubID)
<<<<<<< HEAD
		log.Println(glo.Entry{
=======
		log.Println(logging.Entry{
>>>>>>> 28f18fef
			MicroserviceName:   global.microserviceName,
			InstanceName:       global.instanceName,
			Environment:        global.environment,
			Severity:           "CRITICAL",
			Message:            "noretry",
			Description:        fmt.Sprintf("json.Marshal(feedMessageGroupSettings) %v %v", feedMessageGroupSettings, err),
			TriggeringPubsubID: global.PubSubID,
		})
		return nil
	}

	var pubSubMessage pubsubpb.PubsubMessage
	pubSubMessage.Data = feedMessageGroupSettingsJSON

	var pubsubMessages []*pubsubpb.PubsubMessage
	pubsubMessages = append(pubsubMessages, &pubSubMessage)

	var publishRequest pubsubpb.PublishRequest
	publishRequest.Topic = fmt.Sprintf("projects/%s/topics/%s", global.projectID, global.GCIGroupSettingsTopicName)
	publishRequest.Messages = pubsubMessages

	pubsubResponse, err := global.pubsubPublisherClient.Publish(global.ctx, &publishRequest)
	if err != nil {
		return fmt.Errorf("%s global.pubsubPublisherClient.Publish: %v", publishRequest.Topic, err)
	}
	now := time.Now()
	latency := now.Sub(global.step.StepTimestamp)
	latencyE2E := now.Sub(global.stepStack[0].StepTimestamp)
<<<<<<< HEAD
	log.Println(glo.Entry{
=======
	log.Println(logging.Entry{
>>>>>>> 28f18fef
		MicroserviceName:     global.microserviceName,
		InstanceName:         global.instanceName,
		Environment:          global.environment,
		Severity:             "NOTICE",
		Message:              fmt.Sprintf("finish groupSetting %s", feedMessageGroupSettings.Asset.Resource.Email),
		Description:          fmt.Sprintf("groupSettings published to pubsub %s (isdeleted status=%v) %s topic %s ids %v %s", feedMessageGroupSettings.Asset.Resource.Email, feedMessageGroupSettings.Deleted, feedMessageGroupSettings.Asset.Name, global.GCIGroupSettingsTopicName, pubsubResponse.MessageIds, string(feedMessageGroupSettingsJSON)),
		Now:                  &now,
		TriggeringPubsubID:   global.PubSubID,
		OriginEventTimestamp: &global.stepStack[0].StepTimestamp,
		LatencySeconds:       latency.Seconds(),
		LatencyE2ESeconds:    latencyE2E.Seconds(),
		StepStack:            global.stepStack,
<<<<<<< HEAD
		AssetInventoryOrigin: "real-time-log-export",
=======
>>>>>>> 28f18fef
	})

	return nil
}

func getGroupFromEmail(groupEmail string, global *Global) (group *admin.Group, err error) {
	// groupKey: The value can be the group's email address, group alias, or the unique group ID.
	// https://developers.google.com/admin-sdk/directory/v1/reference/groups/get
	group, err = global.dirAdminService.Groups.Get(groupEmail).Context(global.ctx).Do()
	if err != nil {
		return group, fmt.Errorf("dirAdminService.Groups.Get %v", err) //
	}
	return group, nil
}<|MERGE_RESOLUTION|>--- conflicted
+++ resolved
@@ -96,11 +96,7 @@
 	groupsSettingsService       *groupssettings.Service
 	instanceName                string
 	logEntry                    logEntry
-<<<<<<< HEAD
 	logStep                     glo.Step
-=======
-	logStep                     logging.Step
->>>>>>> 28f18fef
 	microserviceName            string
 	organizationID              string
 	projectID                   string
@@ -108,13 +104,8 @@
 	pubsubPublisherClient       *pubsub.PublisherClient
 	retriesNumber               time.Duration
 	retryTimeOutSeconds         int64
-<<<<<<< HEAD
 	step                        glo.Step
 	stepStack                   glo.Steps
-=======
-	step                        logging.Step
-	stepStack                   logging.Steps
->>>>>>> 28f18fef
 	topicList                   []string
 }
 
@@ -130,11 +121,7 @@
 	initID := fmt.Sprintf("%v", uuid.New())
 	err = ffo.ReadUnmarshalYAML(solution.PathToFunctionCode+solution.SettingsFileName, &instanceDeployment)
 	if err != nil {
-<<<<<<< HEAD
-		log.Println(glo.Entry{
-=======
-		log.Println(logging.Entry{
->>>>>>> 28f18fef
+		log.Println(glo.Entry{
 			Severity:    "CRITICAL",
 			Message:     "init_failed",
 			Description: fmt.Sprintf("ReadUnmarshalYAML %s %v", solution.SettingsFileName, err),
@@ -147,11 +134,7 @@
 	global.instanceName = instanceDeployment.Core.InstanceName
 	global.microserviceName = instanceDeployment.Core.ServiceName
 
-<<<<<<< HEAD
 	log.Println(glo.Entry{
-=======
-	log.Println(logging.Entry{
->>>>>>> 28f18fef
 		MicroserviceName: global.microserviceName,
 		InstanceName:     global.instanceName,
 		Environment:      global.environment,
@@ -174,11 +157,7 @@
 
 	global.firestoreClient, err = firestore.NewClient(global.ctx, global.projectID)
 	if err != nil {
-<<<<<<< HEAD
-		log.Println(glo.Entry{
-=======
-		log.Println(logging.Entry{
->>>>>>> 28f18fef
+		log.Println(glo.Entry{
 			MicroserviceName: global.microserviceName,
 			InstanceName:     global.instanceName,
 			Environment:      global.environment,
@@ -192,11 +171,7 @@
 
 	serviceAccountKeyNames, err := gfs.ListKeyNames(ctx, global.firestoreClient, instanceDeployment.Core.ServiceName)
 	if err != nil {
-<<<<<<< HEAD
-		log.Println(glo.Entry{
-=======
-		log.Println(logging.Entry{
->>>>>>> 28f18fef
+		log.Println(glo.Entry{
 			MicroserviceName: global.microserviceName,
 			InstanceName:     global.instanceName,
 			Environment:      global.environment,
@@ -223,11 +198,7 @@
 	}
 	global.dirAdminService, err = admin.NewService(ctx, clientOption)
 	if err != nil {
-<<<<<<< HEAD
-		log.Println(glo.Entry{
-=======
-		log.Println(logging.Entry{
->>>>>>> 28f18fef
+		log.Println(glo.Entry{
 			MicroserviceName: global.microserviceName,
 			InstanceName:     global.instanceName,
 			Environment:      global.environment,
@@ -240,11 +211,7 @@
 	}
 	global.groupsSettingsService, err = groupssettings.NewService(ctx, clientOption)
 	if err != nil {
-<<<<<<< HEAD
-		log.Println(glo.Entry{
-=======
-		log.Println(logging.Entry{
->>>>>>> 28f18fef
+		log.Println(glo.Entry{
 			MicroserviceName: global.microserviceName,
 			InstanceName:     global.instanceName,
 			Environment:      global.environment,
@@ -256,11 +223,7 @@
 	}
 	global.pubsubPublisherClient, err = pubsub.NewPublisherClient(global.ctx)
 	if err != nil {
-<<<<<<< HEAD
-		log.Println(glo.Entry{
-=======
-		log.Println(logging.Entry{
->>>>>>> 28f18fef
+		log.Println(glo.Entry{
 			MicroserviceName: global.microserviceName,
 			InstanceName:     global.instanceName,
 			Environment:      global.environment,
@@ -272,11 +235,7 @@
 	}
 	global.cloudresourcemanagerService, err = cloudresourcemanager.NewService(ctx)
 	if err != nil {
-<<<<<<< HEAD
-		log.Println(glo.Entry{
-=======
-		log.Println(logging.Entry{
->>>>>>> 28f18fef
+		log.Println(glo.Entry{
 			MicroserviceName: global.microserviceName,
 			InstanceName:     global.instanceName,
 			Environment:      global.environment,
@@ -288,11 +247,7 @@
 	}
 	err = gps.GetTopicList(global.ctx, global.pubsubPublisherClient, global.projectID, &global.topicList)
 	if err != nil {
-<<<<<<< HEAD
-		log.Println(glo.Entry{
-=======
-		log.Println(logging.Entry{
->>>>>>> 28f18fef
+		log.Println(glo.Entry{
 			MicroserviceName: global.microserviceName,
 			InstanceName:     global.instanceName,
 			Environment:      global.environment,
@@ -311,11 +266,7 @@
 	metadata, err := metadata.FromContext(ctxEvent)
 	if err != nil {
 		// Assume an error on the function invoker and try again.
-<<<<<<< HEAD
-		log.Println(glo.Entry{
-=======
-		log.Println(logging.Entry{
->>>>>>> 28f18fef
+		log.Println(glo.Entry{
 			MicroserviceName:   global.microserviceName,
 			InstanceName:       global.instanceName,
 			Environment:        global.environment,
@@ -329,22 +280,14 @@
 	global.stepStack = nil
 	global.PubSubID = metadata.EventID
 	parts := strings.Split(metadata.Resource.Name, "/")
-<<<<<<< HEAD
 	global.step = glo.Step{
-=======
-	global.step = logging.Step{
->>>>>>> 28f18fef
 		StepID:        fmt.Sprintf("%s/%s", parts[len(parts)-1], global.PubSubID),
 		StepTimestamp: metadata.Timestamp,
 	}
 
 	now := time.Now()
 	d := now.Sub(metadata.Timestamp)
-<<<<<<< HEAD
 	log.Println(glo.Entry{
-=======
-	log.Println(logging.Entry{
->>>>>>> 28f18fef
 		MicroserviceName:           global.microserviceName,
 		InstanceName:               global.instanceName,
 		Environment:                global.environment,
@@ -357,11 +300,7 @@
 	})
 
 	if d.Seconds() > float64(global.retryTimeOutSeconds) {
-<<<<<<< HEAD
-		log.Println(glo.Entry{
-=======
-		log.Println(logging.Entry{
->>>>>>> 28f18fef
+		log.Println(glo.Entry{
 			MicroserviceName:           global.microserviceName,
 			InstanceName:               global.instanceName,
 			Environment:                global.environment,
@@ -378,11 +317,7 @@
 
 	err = json.Unmarshal(PubSubMessage.Data, &global.logEntry)
 	if err != nil {
-<<<<<<< HEAD
-		log.Println(glo.Entry{
-=======
-		log.Println(logging.Entry{
->>>>>>> 28f18fef
+		log.Println(glo.Entry{
 			MicroserviceName:   global.microserviceName,
 			InstanceName:       global.instanceName,
 			Environment:        global.environment,
@@ -409,11 +344,7 @@
 			now := time.Now()
 			latency := now.Sub(global.step.StepTimestamp)
 			latencyE2E := now.Sub(global.stepStack[0].StepTimestamp)
-<<<<<<< HEAD
 			log.Println(glo.Entry{
-=======
-			log.Println(logging.Entry{
->>>>>>> 28f18fef
 				MicroserviceName:     global.microserviceName,
 				InstanceName:         global.instanceName,
 				Environment:          global.environment,
@@ -433,11 +364,7 @@
 		now := time.Now()
 		latency := now.Sub(global.step.StepTimestamp)
 		latencyE2E := now.Sub(global.stepStack[0].StepTimestamp)
-<<<<<<< HEAD
-		log.Println(glo.Entry{
-=======
-		log.Println(logging.Entry{
->>>>>>> 28f18fef
+		log.Println(glo.Entry{
 			MicroserviceName:     global.microserviceName,
 			InstanceName:         global.instanceName,
 			Environment:          global.environment,
@@ -461,11 +388,7 @@
 
 	err = json.Unmarshal(global.logEntry.ProtoPayload, &protoPayload)
 	if err != nil {
-<<<<<<< HEAD
-		log.Println(glo.Entry{
-=======
-		log.Println(logging.Entry{
->>>>>>> 28f18fef
+		log.Println(glo.Entry{
 			MicroserviceName:   global.microserviceName,
 			InstanceName:       global.instanceName,
 			Environment:        global.environment,
@@ -484,11 +407,7 @@
 	global.organizationID = parts[1]
 	getCustomerID(global)
 	if global.directoryCustomerID == "" {
-<<<<<<< HEAD
-		log.Println(glo.Entry{
-=======
-		log.Println(logging.Entry{
->>>>>>> 28f18fef
+		log.Println(glo.Entry{
 			MicroserviceName:   global.microserviceName,
 			InstanceName:       global.instanceName,
 			Environment:        global.environment,
@@ -508,11 +427,7 @@
 			now := time.Now()
 			latency := now.Sub(global.step.StepTimestamp)
 			latencyE2E := now.Sub(global.stepStack[0].StepTimestamp)
-<<<<<<< HEAD
 			log.Println(glo.Entry{
-=======
-			log.Println(logging.Entry{
->>>>>>> 28f18fef
 				MicroserviceName:     global.microserviceName,
 				InstanceName:         global.instanceName,
 				Environment:          global.environment,
@@ -543,11 +458,7 @@
 		assetMap := documentSnap.Data()
 		assetMapJSON, err := json.Marshal(assetMap)
 		if err != nil {
-<<<<<<< HEAD
 			log.Println(glo.Entry{
-=======
-			log.Println(logging.Entry{
->>>>>>> 28f18fef
 				MicroserviceName:   global.microserviceName,
 				InstanceName:       global.instanceName,
 				Environment:        global.environment,
@@ -580,11 +491,7 @@
 		}
 	} else {
 		log.Printf("pubsub_id %s WARNING not found in firestore %s", global.PubSubID, documentPath)
-<<<<<<< HEAD
-		log.Println(glo.Entry{
-=======
-		log.Println(logging.Entry{
->>>>>>> 28f18fef
+		log.Println(glo.Entry{
 			MicroserviceName:   global.microserviceName,
 			InstanceName:       global.instanceName,
 			Environment:        global.environment,
@@ -596,11 +503,7 @@
 		//try resourcemamager API
 		resp, err := global.cloudresourcemanagerService.Organizations.Get(global.organizationID).Context(global.ctx).Do()
 		if err != nil {
-<<<<<<< HEAD
 			log.Println(glo.Entry{
-=======
-			log.Println(logging.Entry{
->>>>>>> 28f18fef
 				MicroserviceName:   global.microserviceName,
 				InstanceName:       global.instanceName,
 				Environment:        global.environment,
@@ -621,11 +524,7 @@
 	var parameters groupSettingsParameters
 	err = json.Unmarshal(event.Parameter, &parameters)
 	if err != nil {
-<<<<<<< HEAD
-		log.Println(glo.Entry{
-=======
-		log.Println(logging.Entry{
->>>>>>> 28f18fef
+		log.Println(glo.Entry{
 			MicroserviceName:   global.microserviceName,
 			InstanceName:       global.instanceName,
 			Environment:        global.environment,
@@ -645,11 +544,7 @@
 		}
 	}
 	if groupEmail == "" {
-<<<<<<< HEAD
-		log.Println(glo.Entry{
-=======
-		log.Println(logging.Entry{
->>>>>>> 28f18fef
+		log.Println(glo.Entry{
 			MicroserviceName:   global.microserviceName,
 			InstanceName:       global.instanceName,
 			Environment:        global.environment,
@@ -697,11 +592,7 @@
 		}
 		if memberEmail == "" {
 			log.Printf("pubsub_id %s NORETRY_ERROR ADD_GROUP_MEMBER expected parameter USER_EMAIL aka member, not found, insertId %s", global.PubSubID, global.logEntry.InsertID)
-<<<<<<< HEAD
 			log.Println(glo.Entry{
-=======
-			log.Println(logging.Entry{
->>>>>>> 28f18fef
 				MicroserviceName:   global.microserviceName,
 				InstanceName:       global.instanceName,
 				Environment:        global.environment,
@@ -720,11 +611,7 @@
 		now := time.Now()
 		latency := now.Sub(global.step.StepTimestamp)
 		latencyE2E := now.Sub(global.stepStack[0].StepTimestamp)
-<<<<<<< HEAD
-		log.Println(glo.Entry{
-=======
-		log.Println(logging.Entry{
->>>>>>> 28f18fef
+		log.Println(glo.Entry{
 			MicroserviceName:     global.microserviceName,
 			InstanceName:         global.instanceName,
 			Environment:          global.environment,
@@ -804,11 +691,7 @@
 	var i int64
 	for {
 		if i > 0 {
-<<<<<<< HEAD
 			log.Println(glo.Entry{
-=======
-			log.Println(logging.Entry{
->>>>>>> 28f18fef
 				MicroserviceName:   global.microserviceName,
 				InstanceName:       global.instanceName,
 				Environment:        global.environment,
@@ -860,11 +743,7 @@
 		}
 	}
 	if !found {
-<<<<<<< HEAD
-		log.Println(glo.Entry{
-=======
-		log.Println(logging.Entry{
->>>>>>> 28f18fef
+		log.Println(glo.Entry{
 			MicroserviceName:   global.microserviceName,
 			InstanceName:       global.instanceName,
 			Environment:        global.environment,
@@ -880,11 +759,7 @@
 func publishGroup(feedMessage interface{}, isDeleted bool, groupEmail string, assetName string, global *Global) (err error) {
 	feedMessageJSON, err := json.Marshal(feedMessage)
 	if err != nil {
-<<<<<<< HEAD
-		log.Println(glo.Entry{
-=======
-		log.Println(logging.Entry{
->>>>>>> 28f18fef
+		log.Println(glo.Entry{
 			MicroserviceName:   global.microserviceName,
 			InstanceName:       global.instanceName,
 			Environment:        global.environment,
@@ -904,11 +779,7 @@
 	var publishRequest pubsubpb.PublishRequest
 	topicShortName := fmt.Sprintf("gci-groups-%s", global.directoryCustomerID)
 	if err = gps.CreateTopic(global.ctx, global.pubsubPublisherClient, &global.topicList, topicShortName, global.projectID); err != nil {
-<<<<<<< HEAD
-		log.Println(glo.Entry{
-=======
-		log.Println(logging.Entry{
->>>>>>> 28f18fef
+		log.Println(glo.Entry{
 			MicroserviceName:   global.microserviceName,
 			InstanceName:       global.instanceName,
 			Environment:        global.environment,
@@ -931,11 +802,7 @@
 	now := time.Now()
 	latency := now.Sub(global.step.StepTimestamp)
 	latencyE2E := now.Sub(global.stepStack[0].StepTimestamp)
-<<<<<<< HEAD
 	log.Println(glo.Entry{
-=======
-	log.Println(logging.Entry{
->>>>>>> 28f18fef
 		MicroserviceName:     global.microserviceName,
 		InstanceName:         global.instanceName,
 		Environment:          global.environment,
@@ -948,10 +815,7 @@
 		LatencySeconds:       latency.Seconds(),
 		LatencyE2ESeconds:    latencyE2E.Seconds(),
 		StepStack:            global.stepStack,
-<<<<<<< HEAD
 		AssetInventoryOrigin: "real-time-log-export",
-=======
->>>>>>> 28f18fef
 	})
 	return nil
 }
@@ -1031,11 +895,7 @@
 	var i int64
 	for {
 		if i > 0 {
-<<<<<<< HEAD
 			log.Println(glo.Entry{
-=======
-			log.Println(logging.Entry{
->>>>>>> 28f18fef
 				MicroserviceName:   global.microserviceName,
 				InstanceName:       global.instanceName,
 				Environment:        global.environment,
@@ -1089,11 +949,7 @@
 	}
 	if !found {
 		log.Printf("pubsub_id %s NORETRY_ERROR deleted groupMember not found in cache, cannot clean up RAM data member %s group %s", global.PubSubID, memberEmail, groupEmail)
-<<<<<<< HEAD
-		log.Println(glo.Entry{
-=======
-		log.Println(logging.Entry{
->>>>>>> 28f18fef
+		log.Println(glo.Entry{
 			MicroserviceName:   global.microserviceName,
 			InstanceName:       global.instanceName,
 			Environment:        global.environment,
@@ -1110,11 +966,7 @@
 	feedMessageJSON, err := json.Marshal(feedMessage)
 	if err != nil {
 		log.Printf("pubsub_id %s NORETRY_ERROR %s json.Marshal(feedMessage): %v", global.PubSubID, assetName, err)
-<<<<<<< HEAD
-		log.Println(glo.Entry{
-=======
-		log.Println(logging.Entry{
->>>>>>> 28f18fef
+		log.Println(glo.Entry{
 			MicroserviceName:   global.microserviceName,
 			InstanceName:       global.instanceName,
 			Environment:        global.environment,
@@ -1142,11 +994,7 @@
 	now := time.Now()
 	latency := now.Sub(global.step.StepTimestamp)
 	latencyE2E := now.Sub(global.stepStack[0].StepTimestamp)
-<<<<<<< HEAD
 	log.Println(glo.Entry{
-=======
-	log.Println(logging.Entry{
->>>>>>> 28f18fef
 		MicroserviceName:     global.microserviceName,
 		InstanceName:         global.instanceName,
 		Environment:          global.environment,
@@ -1159,10 +1007,7 @@
 		LatencySeconds:       latency.Seconds(),
 		LatencyE2ESeconds:    latencyE2E.Seconds(),
 		StepStack:            global.stepStack,
-<<<<<<< HEAD
 		AssetInventoryOrigin: "real-time-log-export",
-=======
->>>>>>> 28f18fef
 	})
 	return nil
 }
@@ -1195,11 +1040,7 @@
 	feedMessageGroupSettingsJSON, err := json.Marshal(feedMessageGroupSettings)
 	if err != nil {
 		log.Printf("pubsub_id %s NORETRY_ERROR json.Marshal(feedMessageGroupSettings)", global.PubSubID)
-<<<<<<< HEAD
-		log.Println(glo.Entry{
-=======
-		log.Println(logging.Entry{
->>>>>>> 28f18fef
+		log.Println(glo.Entry{
 			MicroserviceName:   global.microserviceName,
 			InstanceName:       global.instanceName,
 			Environment:        global.environment,
@@ -1228,11 +1069,7 @@
 	now := time.Now()
 	latency := now.Sub(global.step.StepTimestamp)
 	latencyE2E := now.Sub(global.stepStack[0].StepTimestamp)
-<<<<<<< HEAD
 	log.Println(glo.Entry{
-=======
-	log.Println(logging.Entry{
->>>>>>> 28f18fef
 		MicroserviceName:     global.microserviceName,
 		InstanceName:         global.instanceName,
 		Environment:          global.environment,
@@ -1245,10 +1082,7 @@
 		LatencySeconds:       latency.Seconds(),
 		LatencyE2ESeconds:    latencyE2E.Seconds(),
 		StepStack:            global.stepStack,
-<<<<<<< HEAD
 		AssetInventoryOrigin: "real-time-log-export",
-=======
->>>>>>> 28f18fef
 	})
 
 	return nil
